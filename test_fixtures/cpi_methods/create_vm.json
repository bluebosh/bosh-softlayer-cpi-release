--- conflicted
+++ resolved
@@ -3,11 +3,7 @@
   "arguments": [
 	"45632666-9fb1-422a-af35-2ab6102c5c1b",
 	"651103", {
-<<<<<<< HEAD
-	  "vmNamePrefix": "ecpi-go-test",
-=======
 	  "vmNamePrefix": "ecpi-test",
->>>>>>> 758eb6ee
 	  "domain": "softlayer.com",
 	  "startCpus": 1,
 	  "maxMemory": 1024,
