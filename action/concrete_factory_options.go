--- conflicted
+++ resolved
@@ -2,6 +2,7 @@
 
 import (
 	"os"
+	"strconv"
 
 	bslcvm "github.com/cloudfoundry/bosh-softlayer-cpi/softlayer/vm"
 	bosherr "github.com/cloudfoundry/bosh-utils/errors"
@@ -36,19 +37,9 @@
 }
 
 type SoftLayerConfig struct {
-<<<<<<< HEAD
-	Username                         string `json:"username"`
-	ApiKey                           string `json:"apiKey"`
-	ApiEndpoint                      string `json:"apiEndpoint,omitempty"`
-	ApiWaitTime                      string `json:"apiWaitTime,omitempty"`
-	ApiRetryCount                    string `json:"apiRetryCount,omitempty"`
-	CreateISCSIVolumeTimeout         string `json:"createIscsiVolumeTimeout,omitempty"`
-	CreateISCSIVolumePollingIntreval string `json:"createIscsiVolumePollingIntertval,omitempty"`
-=======
 	Username       string                `json:"username"`
 	ApiKey         string                `json:"apiKey"`
 	FeatureOptions bslcvm.FeatureOptions `json:"featureOptions"`
->>>>>>> 8cf063a2
 }
 
 type BaremetalConfig struct {
@@ -66,27 +57,27 @@
 		return bosherr.Error("Must provide non-empty ApiKey")
 	}
 
-	err := os.Setenv("SL_API_WAIT_TIME", c.ApiWaitTime)
+	err := os.Setenv("SL_API_WAIT_TIME", strconv.Itoa(c.FeatureOptions.ApiWaitTime))
 	if err != nil {
 		return bosherr.WrapError(err, "Setting Environment Variable")
 	}
 
-	err = os.Setenv("SL_API_RETRY_COUNT", c.ApiRetryCount)
+	err = os.Setenv("SL_API_RETRY_COUNT", strconv.Itoa(c.FeatureOptions.ApiRetryCount))
 	if err != nil {
 		return bosherr.WrapError(err, "Setting Environment Variable")
 	}
 
-	err = os.Setenv("SL_API_ENDPOINT", c.ApiEndpoint)
+	err = os.Setenv("SL_API_ENDPOINT", c.FeatureOptions.ApiEndpoint)
 	if err != nil {
 		return bosherr.WrapError(err, "Setting Environment Variable")
 	}
 
-	err = os.Setenv("SL_CREATE_ISCSI_VOLUME_TIMEOUT", c.CreateISCSIVolumeTimeout)
+	err = os.Setenv("SL_CREATE_ISCSI_VOLUME_TIMEOUT", strconv.Itoa(c.FeatureOptions.CreateISCSIVolumeTimeout))
 	if err != nil {
 		return bosherr.WrapError(err, "Setting Environment Variable")
 	}
 
-	err = os.Setenv("SL_CREATE_ISCSI_VOLUME_POLLING_INTERVAL", c.CreateISCSIVolumePollingIntreval)
+	err = os.Setenv("SL_CREATE_ISCSI_VOLUME_POLLING_INTERVAL", strconv.Itoa(c.FeatureOptions.CreateISCSIVolumePollingInterval))
 	if err != nil {
 		return bosherr.WrapError(err, "Setting Environment Variable")
 	}
