--- conflicted
+++ resolved
@@ -9,15 +9,9 @@
 type ConcreteFactoryOptions struct {
 	Softlayer SoftLayerConfig `json:"softlayer"`
 
-<<<<<<< HEAD
-	StemcellsDir  string `json:"stemcelldir,omitempty"`
-
-	Agent bslcvm.AgentOptions `json:"agent"`
-=======
     StemcellsDir  string `json:"stemcelldir,omitempty"`
 
     Agent bslcvm.AgentOptions `json:"agent"`
->>>>>>> 06d7bc1e
 
 	AgentEnvService string `json:"agentenvservice,omitempty`
 
