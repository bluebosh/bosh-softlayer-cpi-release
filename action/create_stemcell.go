package action

import (
	bslcommon "github.com/cloudfoundry/bosh-softlayer-cpi/softlayer/common"
	bslcstem "github.com/cloudfoundry/bosh-softlayer-cpi/softlayer/stemcell"
	bosherr "github.com/cloudfoundry/bosh-utils/errors"

	"time"
)

type CreateStemcellAction struct {
	stemcellFinder bslcstem.Finder
}

type CreateStemcellCloudProps struct {
	Id             int    `json:"virtual-disk-image-id"`
	Uuid           string `json:"virtual-disk-image-uuid"`
	DatacenterName string `json:"datacenter-name"`
}

func NewCreateStemcell(
	stemcellFinder bslcstem.Finder,
) (action CreateStemcellAction) {
	action.stemcellFinder = stemcellFinder
	return
}

<<<<<<< HEAD
func (a CreateStemcellAction) Run(imagePath string, stemcellCloudProps CreateStemcellCloudProps) (string, error) {
	stemcell, found, err := a.stemcellFinder.FindById(stemcellCloudProps.Id)
=======
func (a CreateStemcell) Run(imagePath string, stemcellCloudProps CreateStemcellCloudProps) (string, error) {
	bslcommon.TIMEOUT = 30 * time.Second
	bslcommon.POLLING_INTERVAL = 5 * time.Second

	stemcell, err := a.stemcellFinder.FindById(stemcellCloudProps.Id)
>>>>>>> 088e0ee8
	if err != nil {
		return "0", bosherr.WrapErrorf(err, "Finding stemcell with ID '%d'", stemcellCloudProps.Id)
	}

	return StemcellCID(stemcell.ID()).String(), nil
}<|MERGE_RESOLUTION|>--- conflicted
+++ resolved
@@ -25,16 +25,11 @@
 	return
 }
 
-<<<<<<< HEAD
 func (a CreateStemcellAction) Run(imagePath string, stemcellCloudProps CreateStemcellCloudProps) (string, error) {
-	stemcell, found, err := a.stemcellFinder.FindById(stemcellCloudProps.Id)
-=======
-func (a CreateStemcell) Run(imagePath string, stemcellCloudProps CreateStemcellCloudProps) (string, error) {
 	bslcommon.TIMEOUT = 30 * time.Second
 	bslcommon.POLLING_INTERVAL = 5 * time.Second
 
 	stemcell, err := a.stemcellFinder.FindById(stemcellCloudProps.Id)
->>>>>>> 088e0ee8
 	if err != nil {
 		return "0", bosherr.WrapErrorf(err, "Finding stemcell with ID '%d'", stemcellCloudProps.Id)
 	}
