--- conflicted
+++ resolved
@@ -56,12 +56,6 @@
 		})
 
 		It("tries to find stemcell with given stemcell cid", func() {
-<<<<<<< HEAD
-			stemcellFinder.FindFound = true
-=======
-			vmCreator.CreateVM = fakevm.NewFakeVM(1234)
->>>>>>> 088e0ee8
-
 			_, err := action.Run("fake-agent-id", stemcellCID, vmCloudProp, networks, diskLocality, env)
 			Expect(err).ToNot(HaveOccurred())
 		})
