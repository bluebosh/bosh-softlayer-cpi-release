package action

import (
	"time"

	bosherr "github.com/cloudfoundry/bosh-utils/errors"

	bslcommon "github.com/cloudfoundry/bosh-softlayer-cpi/softlayer/common"
	bslcstem "github.com/cloudfoundry/bosh-softlayer-cpi/softlayer/stemcell"
	bslcvm "github.com/cloudfoundry/bosh-softlayer-cpi/softlayer/vm"

	sldatatypes "github.com/maximilien/softlayer-go/data_types"
)

type CreateVMAction struct {
	stemcellFinder    bslcstem.Finder
	vmCreatorProvider Provider
	vmCreator         bslcvm.VMCreator
	vmCloudProperties *bslcvm.VMCloudProperties
}

type Environment map[string]interface{}

func NewCreateVM(
	stemcellFinder bslcstem.Finder,
	vmCreatorProvider Provider,
) (action CreateVMAction) {
	action.stemcellFinder = stemcellFinder
	action.vmCreatorProvider = vmCreatorProvider
	action.vmCloudProperties = &bslcvm.VMCloudProperties{}
	return
}

func (a CreateVMAction) Run(agentID string, stemcellCID StemcellCID, cloudProps bslcvm.VMCloudProperties, networks Networks, diskIDs []DiskCID, env Environment) (string, error) {
	vmNetworks := networks.AsVMNetworks()
	vmEnv := bslcvm.Environment(env)

	a.UpdateCloudProperties(&cloudProps)

	bslcommon.TIMEOUT = 30 * time.Second
	bslcommon.POLLING_INTERVAL = 5 * time.Second

	stemcell, err := a.stemcellFinder.FindById(int(stemcellCID))
	if err != nil {
		return "0", bosherr.WrapErrorf(err, "Finding stemcell '%s'", stemcellCID)
	}

<<<<<<< HEAD
	if !found {
		return "0", bosherr.Errorf("Expected to find stemcell '%s'", stemcellCID)
	}

	if cloudProps.Baremetal {
		a.vmCreator, err = a.vmCreatorProvider.Get("baremetal")
		if err != nil {
			return "0", bosherr.WrapError(err, "Failed to get baremetal creator'")
		}
=======
	vmNetworks := networks.AsVMNetworks()
	vmEnv := bslcvm.Environment(env)

	if len(vmNetworks.First().IP) == 0 {
>>>>>>> 088e0ee8

		vm, err := a.vmCreator.Create(agentID, stemcell, cloudProps, vmNetworks, vmEnv)
		if err != nil {
			return "0", bosherr.WrapErrorf(err, "Creating Baremetal with agent ID '%s'", agentID)
		}
		return VMCID(vm.ID()).String(), nil
	} else {
		a.vmCreator, err = a.vmCreatorProvider.Get("virtualguest")
		if err != nil {
			return "0", bosherr.WrapError(err, "Failed to get virtual_guest creator'")
		}

		vm, err := a.vmCreator.Create(agentID, stemcell, cloudProps, vmNetworks, vmEnv)
		if err != nil {
			return "0", bosherr.WrapErrorf(err, "Creating Virtual_Guest with agent ID '%s'", agentID)
		}
		return VMCID(vm.ID()).String(), nil
	}
}

func (a CreateVMAction) UpdateCloudProperties(cloudProps *bslcvm.VMCloudProperties) {
	a.vmCloudProperties = cloudProps

	if len(cloudProps.BoshIp) == 0 {
		a.vmCloudProperties.VmNamePrefix = cloudProps.VmNamePrefix
	} else {
		a.vmCloudProperties.VmNamePrefix = cloudProps.VmNamePrefix + bslcvm.TimeStampForTime(time.Now().UTC())
	}

	if cloudProps.StartCpus == 0 {
		a.vmCloudProperties.StartCpus = 4
	}

	if cloudProps.MaxMemory == 0 {
		a.vmCloudProperties.MaxMemory = 8192
	}

	if len(cloudProps.Domain) == 0 {
		a.vmCloudProperties.Domain = "softlayer.com"
	}
	if len(cloudProps.NetworkComponents) == 0 {
		a.vmCloudProperties.NetworkComponents = []sldatatypes.NetworkComponents{{MaxSpeed: 1000}}
	}
}<|MERGE_RESOLUTION|>--- conflicted
+++ resolved
@@ -45,22 +45,11 @@
 		return "0", bosherr.WrapErrorf(err, "Finding stemcell '%s'", stemcellCID)
 	}
 
-<<<<<<< HEAD
-	if !found {
-		return "0", bosherr.Errorf("Expected to find stemcell '%s'", stemcellCID)
-	}
-
 	if cloudProps.Baremetal {
 		a.vmCreator, err = a.vmCreatorProvider.Get("baremetal")
 		if err != nil {
 			return "0", bosherr.WrapError(err, "Failed to get baremetal creator'")
 		}
-=======
-	vmNetworks := networks.AsVMNetworks()
-	vmEnv := bslcvm.Environment(env)
-
-	if len(vmNetworks.First().IP) == 0 {
->>>>>>> 088e0ee8
 
 		vm, err := a.vmCreator.Create(agentID, stemcell, cloudProps, vmNetworks, vmEnv)
 		if err != nil {
