--- conflicted
+++ resolved
@@ -26,19 +26,13 @@
 	return
 }
 
-<<<<<<< HEAD
 func (a DeleteStemcellAction) Run(stemcellCID StemcellCID) (interface{}, error) {
-	_, found, err := a.stemcellFinder.FindById(int(stemcellCID))
-=======
-func (a DeleteStemcell) Run(stemcellCID StemcellCID) (interface{}, error) {
 	bslcommon.TIMEOUT = 30 * time.Second
 	bslcommon.POLLING_INTERVAL = 5 * time.Second
 
 	_, err := a.stemcellFinder.FindById(int(stemcellCID))
->>>>>>> 088e0ee8
 	if err != nil {
 		a.logger.Info(deleteStemcellLogTag, "Stemcell '%s' not found: %s", stemcellCID, err)
 	}
-
 	return nil, nil
 }