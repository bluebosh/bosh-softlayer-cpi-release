package action

import (
	boshlog "github.com/cloudfoundry/bosh-utils/logger"

	bslcstem "github.com/maximilien/bosh-softlayer-cpi/softlayer/stemcell"
)

const (
	deleteStemcellLogTag = "DeleteStemcell"
)

type DeleteStemcell struct {
	stemcellFinder bslcstem.Finder
	logger         boshlog.Logger
}

func NewDeleteStemcell(stemcellFinder bslcstem.Finder, logger boshlog.Logger) DeleteStemcell {
	return DeleteStemcell{stemcellFinder: stemcellFinder, logger: logger}
}

func (a DeleteStemcell) Run(stemcellCID StemcellCID) (interface{}, error) {
	_, found, err := a.stemcellFinder.FindById(int(stemcellCID))
	if err != nil {
		a.logger.Info(deleteStemcellLogTag, "Error trying to find stemcell '%s': %s", stemcellCID, err)
	} else if !found {
		a.logger.Info(deleteStemcellLogTag, "Stemcell '%s' not found", stemcellCID)
	}

	return nil, nil
<<<<<<< HEAD
}
=======
}
>>>>>>> c7936617
<|MERGE_RESOLUTION|>--- conflicted
+++ resolved
@@ -28,8 +28,4 @@
 	}
 
 	return nil, nil
-<<<<<<< HEAD
-}
-=======
-}
->>>>>>> c7936617
+}