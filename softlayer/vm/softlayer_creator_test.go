package vm_test

import (
	. "github.com/onsi/ginkgo"
	. "github.com/onsi/gomega"
	"time"

	. "github.com/maximilien/bosh-softlayer-cpi/softlayer/vm"

	testhelpers "github.com/maximilien/bosh-softlayer-cpi/test_helpers"

	fakesys "github.com/cloudfoundry/bosh-utils/system/fakes"
	fakeuuid "github.com/cloudfoundry/bosh-utils/uuid/fakes"
	fakestem "github.com/maximilien/bosh-softlayer-cpi/softlayer/stemcell/fakes"
	fakevm "github.com/maximilien/bosh-softlayer-cpi/softlayer/vm/fakes"
	fakesutil "github.com/maximilien/bosh-softlayer-cpi/util/fakes"
	fakeslclient "github.com/maximilien/softlayer-go/client/fakes"

	bslcommon "github.com/maximilien/bosh-softlayer-cpi/softlayer/common"
	bslcstem "github.com/maximilien/bosh-softlayer-cpi/softlayer/stemcell"

	boshlog "github.com/cloudfoundry/bosh-utils/logger"

	sldatatypes "github.com/maximilien/softlayer-go/data_types"
)

var _ = Describe("SoftLayerCreator", func() {
	var (
		softLayerClient        *fakeslclient.FakeSoftLayerClient
		sshClient              *fakesutil.FakeSshClient
		agentEnvServiceFactory *fakevm.FakeAgentEnvServiceFactory
		fs                     *fakesys.FakeFileSystem
		uuidGenerator          *fakeuuid.FakeGenerator
		agentOptions           AgentOptions
		logger                 boshlog.Logger
		creator                SoftLayerCreator
	)

	BeforeEach(func() {
		softLayerClient = fakeslclient.NewFakeSoftLayerClient("fake-username", "fake-api-key")
		sshClient = fakesutil.NewFakeSshClient()
		uuidGenerator = fakeuuid.NewFakeGenerator()
		fs = fakesys.NewFakeFileSystem()
		agentEnvServiceFactory = &fakevm.FakeAgentEnvServiceFactory{}
		agentOptions = AgentOptions{Mbus: "fake-mbus"}
		logger = boshlog.NewLogger(boshlog.LevelNone)

		creator = NewSoftLayerCreator(
			softLayerClient,
			agentEnvServiceFactory,
			agentOptions,
			logger,
			uuidGenerator,
			fs,
		)
		bslcommon.TIMEOUT = 2 * time.Second
		bslcommon.POLLING_INTERVAL = 1 * time.Second
<<<<<<< HEAD

		os.Setenv("OS_RELOAD_ENABLED", "FALSE")
		os.Setenv("SQLITE_DB_FOLDER", "/tmp")
=======
>>>>>>> f6906965
	})

	Describe("#Create", func() {
		var (
			agentID    string
			stemcell   bslcstem.SoftLayerStemcell
			cloudProps VMCloudProperties
			networks   Networks
			env        Environment
		)

		Context("valid arguments", func() {
			BeforeEach(func() {
				agentID = "fake-agent-id"
				stemcell = bslcstem.NewSoftLayerStemcell(1234, "fake-stemcell-uuid", fakestem.FakeStemcellKind, softLayerClient, logger)
				networks = Networks{}
				env = Environment{}

			})

			It("returns a new SoftLayerVM with ephemeral size", func() {
				cloudProps = VMCloudProperties{
					StartCpus: 4,
					MaxMemory: 2048,
					Domain:    "fake-domain.com",
					BlockDeviceTemplateGroup: sldatatypes.BlockDeviceTemplateGroup{
						GlobalIdentifier: "fake-uuid",
					},
					RootDiskSize:                 25,
					BoshIp:                       "10.0.0.1",
					EphemeralDiskSize:            25,
					Datacenter:                   sldatatypes.Datacenter{Name: "fake-datacenter"},
					HourlyBillingFlag:            true,
					LocalDiskFlag:                true,
					VmNamePrefix:                 "bosh-test",
					PostInstallScriptUri:         "",
					DedicatedAccountHostOnlyFlag: true,
					PrivateNetworkOnlyFlag:       false,
					SshKeys:                      []sldatatypes.SshKey{{Id: 74826}},
					BlockDevices: []sldatatypes.BlockDevice{{
						Device:    "0",
						DiskImage: sldatatypes.DiskImage{Capacity: 100}}},
					NetworkComponents: []sldatatypes.NetworkComponents{{MaxSpeed: 1000}},
					PrimaryNetworkComponent: sldatatypes.PrimaryNetworkComponent{
						NetworkVlan: sldatatypes.NetworkVlan{Id: 524956}},
					PrimaryBackendNetworkComponent: sldatatypes.PrimaryBackendNetworkComponent{
						NetworkVlan: sldatatypes.NetworkVlan{Id: 524956}},
				}
				expectedCmdResults := []string{
					"",
				}
				testhelpers.SetTestFixturesForFakeSSHClient(sshClient, expectedCmdResults, nil)
				setFakeSoftLayerClientCreateObjectTestFixturesWithEphemeralDiskSize(softLayerClient)
				vm, err := creator.Create(agentID, stemcell, cloudProps, networks, env)
				Expect(err).ToNot(HaveOccurred())
				Expect(vm.ID()).To(Equal(1234567))
			})
			It("returns a new SoftLayerVM without ephemeral size", func() {
				cloudProps = VMCloudProperties{
					StartCpus: 4,
					MaxMemory: 2048,
					Domain:    "fake-domain.com",
					BlockDeviceTemplateGroup: sldatatypes.BlockDeviceTemplateGroup{
						GlobalIdentifier: "fake-uuid",
					},
					RootDiskSize:                 25,
					BoshIp:                       "10.0.0.1",
					Datacenter:                   sldatatypes.Datacenter{Name: "fake-datacenter"},
					HourlyBillingFlag:            true,
					LocalDiskFlag:                true,
					VmNamePrefix:                 "bosh-test",
					PostInstallScriptUri:         "",
					DedicatedAccountHostOnlyFlag: true,
					PrivateNetworkOnlyFlag:       false,
					SshKeys:                      []sldatatypes.SshKey{{Id: 74826}},
					BlockDevices: []sldatatypes.BlockDevice{{
						Device:    "0",
						DiskImage: sldatatypes.DiskImage{Capacity: 100}}},
					NetworkComponents: []sldatatypes.NetworkComponents{{MaxSpeed: 1000}},
					PrimaryNetworkComponent: sldatatypes.PrimaryNetworkComponent{
						NetworkVlan: sldatatypes.NetworkVlan{Id: 524956}},
					PrimaryBackendNetworkComponent: sldatatypes.PrimaryBackendNetworkComponent{
						NetworkVlan: sldatatypes.NetworkVlan{Id: 524956}},
				}
				expectedCmdResults := []string{
					"",
				}
				testhelpers.SetTestFixturesForFakeSSHClient(sshClient, expectedCmdResults, nil)
				setFakeSoftLayerClientCreateObjectTestFixturesWithoutEphemeralDiskSize(softLayerClient)
				vm, err := creator.Create(agentID, stemcell, cloudProps, networks, env)
				Expect(err).ToNot(HaveOccurred())
				Expect(vm.ID()).To(Equal(1234567))
			})
			It("returns a new SoftLayerVM without bosh ip", func() {
				cloudProps = VMCloudProperties{
					StartCpus: 4,
					MaxMemory: 2048,
					Domain:    "fake-domain.com",
					BlockDeviceTemplateGroup: sldatatypes.BlockDeviceTemplateGroup{
						GlobalIdentifier: "fake-uuid",
					},
					RootDiskSize:                 25,
					EphemeralDiskSize:            25,
					Datacenter:                   sldatatypes.Datacenter{Name: "fake-datacenter"},
					HourlyBillingFlag:            true,
					LocalDiskFlag:                true,
					VmNamePrefix:                 "bosh-",
					PostInstallScriptUri:         "",
					DedicatedAccountHostOnlyFlag: true,
					PrivateNetworkOnlyFlag:       false,
					SshKeys:                      []sldatatypes.SshKey{{Id: 74826}},
					BlockDevices: []sldatatypes.BlockDevice{{
						Device:    "0",
						DiskImage: sldatatypes.DiskImage{Capacity: 100}}},
					NetworkComponents: []sldatatypes.NetworkComponents{{MaxSpeed: 1000}},
					PrimaryNetworkComponent: sldatatypes.PrimaryNetworkComponent{
						NetworkVlan: sldatatypes.NetworkVlan{Id: 524956}},
					PrimaryBackendNetworkComponent: sldatatypes.PrimaryBackendNetworkComponent{
						NetworkVlan: sldatatypes.NetworkVlan{Id: 524956}},
				}

				expectedCmdResults := []string{
					"",
				}
				testhelpers.SetTestFixturesForFakeSSHClient(sshClient, expectedCmdResults, nil)
				setFakeSoftLayerClientCreateObjectTestFixturesWithoutBoshIP(softLayerClient)
				vm, err := creator.Create(agentID, stemcell, cloudProps, networks, env)
				Expect(err).ToNot(HaveOccurred())
				Expect(vm.ID()).To(Equal(1234567))
			})
		})

		Context("invalid arguments", func() {
			Context("missing correct VMProperties", func() {
				BeforeEach(func() {
					agentID = "fake-agent-id"
					stemcell = bslcstem.NewSoftLayerStemcell(1234, "fake-stemcell-uuid", fakestem.FakeStemcellKind, softLayerClient, logger)
					networks = Networks{}
					env = Environment{}

					setFakeSoftLayerClientCreateObjectTestFixturesWithEphemeralDiskSize(softLayerClient)
				})

				It("fails when VMProperties is missing StartCpus", func() {
					cloudProps = VMCloudProperties{
						MaxMemory:  2048,
						Datacenter: sldatatypes.Datacenter{Name: "fake-datacenter"},
					}

					_, err := creator.Create(agentID, stemcell, cloudProps, networks, env)
					Expect(err).To(HaveOccurred())
				})

				It("fails when VMProperties is missing MaxMemory", func() {
					cloudProps = VMCloudProperties{
						StartCpus:  4,
						Datacenter: sldatatypes.Datacenter{Name: "fake-datacenter"},
					}

					_, err := creator.Create(agentID, stemcell, cloudProps, networks, env)
					Expect(err).To(HaveOccurred())
				})

				It("fails when VMProperties is missing Domain", func() {
					cloudProps = VMCloudProperties{
						StartCpus: 4,
						MaxMemory: 1024,
					}

					_, err := creator.Create(agentID, stemcell, cloudProps, networks, env)
					Expect(err).To(HaveOccurred())
				})
			})
		})
	})
})

func setFakeSoftLayerClientCreateObjectTestFixturesWithEphemeralDiskSize(fakeSoftLayerClient *fakeslclient.FakeSoftLayerClient) {
	fileNames := []string{
		"SoftLayer_Virtual_Guest_Service_createObject.json",
		"SoftLayer_Virtual_Guest_Service_getLastTransaction.json",
		"SoftLayer_Virtual_Guest_Service_getActiveTransactions_None.json",
		"SoftLayer_Virtual_Guest_Service_getUpgradeItemPrices.json",
		"SoftLayer_Product_Order_Service_placeOrder.json",
		"SoftLayer_Virtual_Guest_Service_getActiveTransactions.json",
		"SoftLayer_Virtual_Guest_Service_getActiveTransactions_None.json",
		"SoftLayer_Virtual_Guest_Service_getLastTransaction_CloudInstanceUpgrade.json",
		"SoftLayer_Virtual_Guest_Service_getPowerState.json",

		"SoftLayer_Virtual_Guest_Service_getObject.json",
	}
	testhelpers.SetTestFixturesForFakeSoftLayerClient(fakeSoftLayerClient, fileNames)
}

func setFakeSoftLayerClientCreateObjectTestFixturesWithoutEphemeralDiskSize(fakeSoftLayerClient *fakeslclient.FakeSoftLayerClient) {
	fileNames := []string{
		"SoftLayer_Virtual_Guest_Service_createObject.json",

		"SoftLayer_Virtual_Guest_Service_getLastTransaction.json",

		"SoftLayer_Virtual_Guest_Service_getObject.json",
	}
	testhelpers.SetTestFixturesForFakeSoftLayerClient(fakeSoftLayerClient, fileNames)
}

func setFakeSoftLayerClientCreateObjectTestFixturesWithoutBoshIP(fakeSoftLayerClient *fakeslclient.FakeSoftLayerClient) {
	fileNames := []string{
		"SoftLayer_Virtual_Guest_Service_createObject.json",
		"SoftLayer_Virtual_Guest_Service_getLastTransaction.json",
		"SoftLayer_Virtual_Guest_Service_getActiveTransactions_None.json",
		"SoftLayer_Virtual_Guest_Service_getUpgradeItemPrices.json",
		"SoftLayer_Product_Order_Service_placeOrder.json",
		"SoftLayer_Virtual_Guest_Service_getActiveTransactions.json",
		"SoftLayer_Virtual_Guest_Service_getActiveTransactions_None.json",
		"SoftLayer_Virtual_Guest_Service_getLastTransaction_CloudInstanceUpgrade.json",
		"SoftLayer_Virtual_Guest_Service_getPowerState.json",

		"SoftLayer_Virtual_Guest_Service_getObject.json",
	}
	testhelpers.SetTestFixturesForFakeSoftLayerClient(fakeSoftLayerClient, fileNames)
}<|MERGE_RESOLUTION|>--- conflicted
+++ resolved
@@ -4,6 +4,7 @@
 	. "github.com/onsi/ginkgo"
 	. "github.com/onsi/gomega"
 	"time"
+	"os"
 
 	. "github.com/maximilien/bosh-softlayer-cpi/softlayer/vm"
 
@@ -55,12 +56,9 @@
 		)
 		bslcommon.TIMEOUT = 2 * time.Second
 		bslcommon.POLLING_INTERVAL = 1 * time.Second
-<<<<<<< HEAD
 
 		os.Setenv("OS_RELOAD_ENABLED", "FALSE")
 		os.Setenv("SQLITE_DB_FOLDER", "/tmp")
-=======
->>>>>>> f6906965
 	})
 
 	Describe("#Create", func() {
