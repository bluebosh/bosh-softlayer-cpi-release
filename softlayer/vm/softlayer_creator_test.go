package vm_test

import (
	. "github.com/onsi/ginkgo"
	. "github.com/onsi/gomega"
	"os"
	"time"

	. "github.com/maximilien/bosh-softlayer-cpi/softlayer/vm"

	testhelpers "github.com/maximilien/bosh-softlayer-cpi/test_helpers"

	fakesys "github.com/cloudfoundry/bosh-utils/system/fakes"
	fakeuuid "github.com/cloudfoundry/bosh-utils/uuid/fakes"
	fakestem "github.com/maximilien/bosh-softlayer-cpi/softlayer/stemcell/fakes"
	fakevm "github.com/maximilien/bosh-softlayer-cpi/softlayer/vm/fakes"
	fakesutil "github.com/maximilien/bosh-softlayer-cpi/util/fakes"
	fakeslclient "github.com/maximilien/softlayer-go/client/fakes"

	bslcommon "github.com/maximilien/bosh-softlayer-cpi/softlayer/common"
	bslcstem "github.com/maximilien/bosh-softlayer-cpi/softlayer/stemcell"

	boshlog "github.com/cloudfoundry/bosh-utils/logger"

	sldatatypes "github.com/maximilien/softlayer-go/data_types"
)

var _ = Describe("SoftLayerCreator", func() {
	var (
		softLayerClient        *fakeslclient.FakeSoftLayerClient
		sshClient              *fakesutil.FakeSshClient
		agentEnvServiceFactory *fakevm.FakeAgentEnvServiceFactory
		fs                     *fakesys.FakeFileSystem
		uuidGenerator          *fakeuuid.FakeGenerator
		agentOptions           AgentOptions
		logger                 boshlog.Logger
		creator                SoftLayerCreator
	)

	BeforeEach(func() {
		softLayerClient = fakeslclient.NewFakeSoftLayerClient("fake-username", "fake-api-key")
		sshClient = fakesutil.NewFakeSshClient()
		uuidGenerator = fakeuuid.NewFakeGenerator()
		fs = fakesys.NewFakeFileSystem()
		agentEnvServiceFactory = &fakevm.FakeAgentEnvServiceFactory{}
		agentOptions = AgentOptions{Mbus: "fake-mbus"}
		logger = boshlog.NewLogger(boshlog.LevelNone)

		creator = NewSoftLayerCreator(
			softLayerClient,
			agentEnvServiceFactory,
			agentOptions,
			logger,
			uuidGenerator,
			fs,
		)
		bslcommon.TIMEOUT = 2 * time.Second
		bslcommon.POLLING_INTERVAL = 1 * time.Second

		os.Setenv("OS_RELOAD_ENABLED", "FALSE")
	})

	Describe("#Create", func() {
		var (
			agentID    string
			stemcell   bslcstem.SoftLayerStemcell
			cloudProps VMCloudProperties
			networks   Networks
			env        Environment
		)

		Context("valid arguments", func() {
			BeforeEach(func() {
				agentID = "fake-agent-id"
				stemcell = bslcstem.NewSoftLayerStemcell(1234, "fake-stemcell-uuid", fakestem.FakeStemcellKind, softLayerClient, logger)
				networks = Networks{}
				env = Environment{}

			})

			It("returns a new SoftLayerVM with ephemeral size", func() {
				cloudProps = VMCloudProperties{
					StartCpus: 4,
					MaxMemory: 2048,
					Domain:    "fake-domain.com",
					BlockDeviceTemplateGroup: sldatatypes.BlockDeviceTemplateGroup{
						GlobalIdentifier: "fake-uuid",
					},
					RootDiskSize:                 25,
					BoshIp:                       "10.0.0.1",
					EphemeralDiskSize:            25,
					Datacenter:                   sldatatypes.Datacenter{Name: "fake-datacenter"},
					HourlyBillingFlag:            true,
					LocalDiskFlag:                true,
<<<<<<< HEAD
					VmNamePrefix:                 "bosh-",
=======
					VmNamePrefix:                 "bosh-test",
>>>>>>> 758eb6ee
					PostInstallScriptUri:         "",
					DedicatedAccountHostOnlyFlag: true,
					PrivateNetworkOnlyFlag:       false,
					SshKeys:                      []sldatatypes.SshKey{{Id: 74826}},
					BlockDevices: []sldatatypes.BlockDevice{{
						Device:    "0",
						DiskImage: sldatatypes.DiskImage{Capacity: 100}}},
					NetworkComponents: []sldatatypes.NetworkComponents{{MaxSpeed: 1000}},
					PrimaryNetworkComponent: sldatatypes.PrimaryNetworkComponent{
						NetworkVlan: sldatatypes.NetworkVlan{Id: 524956}},
					PrimaryBackendNetworkComponent: sldatatypes.PrimaryBackendNetworkComponent{
						NetworkVlan: sldatatypes.NetworkVlan{Id: 524956}},
				}
				expectedCmdResults := []string{
					"",
				}
				testhelpers.SetTestFixturesForFakeSSHClient(sshClient, expectedCmdResults, nil)
				setFakeSoftLayerClientCreateObjectTestFixturesWithEphemeralDiskSize(softLayerClient)
				vm, err := creator.Create(agentID, stemcell, cloudProps, networks, env)
				Expect(err).ToNot(HaveOccurred())
				Expect(vm.ID()).To(Equal(1234567))
			})
			It("returns a new SoftLayerVM without ephemeral size", func() {
				cloudProps = VMCloudProperties{
					StartCpus: 4,
					MaxMemory: 2048,
					Domain:    "fake-domain.com",
					BlockDeviceTemplateGroup: sldatatypes.BlockDeviceTemplateGroup{
						GlobalIdentifier: "fake-uuid",
					},
					RootDiskSize:                 25,
					BoshIp:                       "10.0.0.1",
					Datacenter:                   sldatatypes.Datacenter{Name: "fake-datacenter"},
					HourlyBillingFlag:            true,
					LocalDiskFlag:                true,
<<<<<<< HEAD
					VmNamePrefix:                 "bosh-",
=======
					VmNamePrefix:                 "bosh-test",
>>>>>>> 758eb6ee
					PostInstallScriptUri:         "",
					DedicatedAccountHostOnlyFlag: true,
					PrivateNetworkOnlyFlag:       false,
					SshKeys:                      []sldatatypes.SshKey{{Id: 74826}},
					BlockDevices: []sldatatypes.BlockDevice{{
						Device:    "0",
						DiskImage: sldatatypes.DiskImage{Capacity: 100}}},
					NetworkComponents: []sldatatypes.NetworkComponents{{MaxSpeed: 1000}},
					PrimaryNetworkComponent: sldatatypes.PrimaryNetworkComponent{
						NetworkVlan: sldatatypes.NetworkVlan{Id: 524956}},
					PrimaryBackendNetworkComponent: sldatatypes.PrimaryBackendNetworkComponent{
						NetworkVlan: sldatatypes.NetworkVlan{Id: 524956}},
				}
				expectedCmdResults := []string{
					"",
				}
				testhelpers.SetTestFixturesForFakeSSHClient(sshClient, expectedCmdResults, nil)
				setFakeSoftLayerClientCreateObjectTestFixturesWithoutEphemeralDiskSize(softLayerClient)
				vm, err := creator.Create(agentID, stemcell, cloudProps, networks, env)
				Expect(err).ToNot(HaveOccurred())
				Expect(vm.ID()).To(Equal(1234567))
			})
			It("returns a new SoftLayerVM without bosh ip", func() {
				cloudProps = VMCloudProperties{
					StartCpus: 4,
					MaxMemory: 2048,
					Domain:    "fake-domain.com",
					BlockDeviceTemplateGroup: sldatatypes.BlockDeviceTemplateGroup{
						GlobalIdentifier: "fake-uuid",
					},
					RootDiskSize:                 25,
					EphemeralDiskSize:            25,
					Datacenter:                   sldatatypes.Datacenter{Name: "fake-datacenter"},
					HourlyBillingFlag:            true,
					LocalDiskFlag:                true,
					VmNamePrefix:                 "bosh-",
					PostInstallScriptUri:         "",
					DedicatedAccountHostOnlyFlag: true,
					PrivateNetworkOnlyFlag:       false,
					SshKeys:                      []sldatatypes.SshKey{{Id: 74826}},
					BlockDevices: []sldatatypes.BlockDevice{{
						Device:    "0",
						DiskImage: sldatatypes.DiskImage{Capacity: 100}}},
					NetworkComponents: []sldatatypes.NetworkComponents{{MaxSpeed: 1000}},
					PrimaryNetworkComponent: sldatatypes.PrimaryNetworkComponent{
						NetworkVlan: sldatatypes.NetworkVlan{Id: 524956}},
					PrimaryBackendNetworkComponent: sldatatypes.PrimaryBackendNetworkComponent{
						NetworkVlan: sldatatypes.NetworkVlan{Id: 524956}},
				}

				expectedCmdResults := []string{
					"",
				}
				testhelpers.SetTestFixturesForFakeSSHClient(sshClient, expectedCmdResults, nil)
				setFakeSoftLayerClientCreateObjectTestFixturesWithoutBoshIP(softLayerClient)
				vm, err := creator.Create(agentID, stemcell, cloudProps, networks, env)
				Expect(err).ToNot(HaveOccurred())
				Expect(vm.ID()).To(Equal(1234567))
			})
		})

		Context("invalid arguments", func() {
			Context("missing correct VMProperties", func() {
				BeforeEach(func() {
					agentID = "fake-agent-id"
					stemcell = bslcstem.NewSoftLayerStemcell(1234, "fake-stemcell-uuid", fakestem.FakeStemcellKind, softLayerClient, logger)
					networks = Networks{}
					env = Environment{}

					setFakeSoftLayerClientCreateObjectTestFixturesWithEphemeralDiskSize(softLayerClient)
				})

				It("fails when VMProperties is missing StartCpus", func() {
					cloudProps = VMCloudProperties{
						MaxMemory:  2048,
						Datacenter: sldatatypes.Datacenter{Name: "fake-datacenter"},
					}

					_, err := creator.Create(agentID, stemcell, cloudProps, networks, env)
					Expect(err).To(HaveOccurred())
				})

				It("fails when VMProperties is missing MaxMemory", func() {
					cloudProps = VMCloudProperties{
						StartCpus:  4,
						Datacenter: sldatatypes.Datacenter{Name: "fake-datacenter"},
					}

					_, err := creator.Create(agentID, stemcell, cloudProps, networks, env)
					Expect(err).To(HaveOccurred())
				})

				It("fails when VMProperties is missing Domain", func() {
					cloudProps = VMCloudProperties{
						StartCpus: 4,
						MaxMemory: 1024,
					}

					_, err := creator.Create(agentID, stemcell, cloudProps, networks, env)
					Expect(err).To(HaveOccurred())
				})
			})
		})
	})
})

func setFakeSoftLayerClientCreateObjectTestFixturesWithEphemeralDiskSize(fakeSoftLayerClient *fakeslclient.FakeSoftLayerClient) {
	fileNames := []string{
		"SoftLayer_Virtual_Guest_Service_createObject.json",
		"SoftLayer_Virtual_Guest_Service_getLastTransaction.json",
		"SoftLayer_Virtual_Guest_Service_getActiveTransactions_None.json",
		"SoftLayer_Virtual_Guest_Service_getUpgradeItemPrices.json",
		"SoftLayer_Product_Order_Service_placeOrder.json",
		"SoftLayer_Virtual_Guest_Service_getActiveTransactions.json",
		"SoftLayer_Virtual_Guest_Service_getLastTransaction_CloudInstanceUpgrade.json",

		"SoftLayer_Virtual_Guest_Service_getObject.json",
	}
	testhelpers.SetTestFixturesForFakeSoftLayerClient(fakeSoftLayerClient, fileNames)
}

func setFakeSoftLayerClientCreateObjectTestFixturesWithoutEphemeralDiskSize(fakeSoftLayerClient *fakeslclient.FakeSoftLayerClient) {
	fileNames := []string{
		"SoftLayer_Virtual_Guest_Service_createObject.json",

		"SoftLayer_Virtual_Guest_Service_getLastTransaction.json",

		"SoftLayer_Virtual_Guest_Service_getObject.json",
	}
	testhelpers.SetTestFixturesForFakeSoftLayerClient(fakeSoftLayerClient, fileNames)
}

func setFakeSoftLayerClientCreateObjectTestFixturesWithoutBoshIP(fakeSoftLayerClient *fakeslclient.FakeSoftLayerClient) {
	fileNames := []string{
		"SoftLayer_Virtual_Guest_Service_createObject.json",
		"SoftLayer_Virtual_Guest_Service_getLastTransaction.json",
		"SoftLayer_Virtual_Guest_Service_getActiveTransactions_None.json",
		"SoftLayer_Virtual_Guest_Service_getUpgradeItemPrices.json",
		"SoftLayer_Product_Order_Service_placeOrder.json",
		"SoftLayer_Virtual_Guest_Service_getActiveTransactions.json",
		"SoftLayer_Virtual_Guest_Service_getLastTransaction_CloudInstanceUpgrade.json",

		"SoftLayer_Virtual_Guest_Service_getObject.json",
	}
	testhelpers.SetTestFixturesForFakeSoftLayerClient(fakeSoftLayerClient, fileNames)
}<|MERGE_RESOLUTION|>--- conflicted
+++ resolved
@@ -92,11 +92,7 @@
 					Datacenter:                   sldatatypes.Datacenter{Name: "fake-datacenter"},
 					HourlyBillingFlag:            true,
 					LocalDiskFlag:                true,
-<<<<<<< HEAD
-					VmNamePrefix:                 "bosh-",
-=======
 					VmNamePrefix:                 "bosh-test",
->>>>>>> 758eb6ee
 					PostInstallScriptUri:         "",
 					DedicatedAccountHostOnlyFlag: true,
 					PrivateNetworkOnlyFlag:       false,
@@ -132,11 +128,7 @@
 					Datacenter:                   sldatatypes.Datacenter{Name: "fake-datacenter"},
 					HourlyBillingFlag:            true,
 					LocalDiskFlag:                true,
-<<<<<<< HEAD
-					VmNamePrefix:                 "bosh-",
-=======
 					VmNamePrefix:                 "bosh-test",
->>>>>>> 758eb6ee
 					PostInstallScriptUri:         "",
 					DedicatedAccountHostOnlyFlag: true,
 					PrivateNetworkOnlyFlag:       false,
