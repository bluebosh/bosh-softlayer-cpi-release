package vm_test

import (
	. "github.com/onsi/ginkgo"
	. "github.com/onsi/gomega"
	"time"

	. "github.com/maximilien/bosh-softlayer-cpi/softlayer/vm"

	testhelpers "github.com/maximilien/bosh-softlayer-cpi/test_helpers"

	fakesys "github.com/cloudfoundry/bosh-utils/system/fakes"
	fakeuuid "github.com/cloudfoundry/bosh-utils/uuid/fakes"
	fakestem "github.com/maximilien/bosh-softlayer-cpi/softlayer/stemcell/fakes"
	fakevm "github.com/maximilien/bosh-softlayer-cpi/softlayer/vm/fakes"
	fakesutil "github.com/maximilien/bosh-softlayer-cpi/util/fakes"
	fakeslclient "github.com/maximilien/softlayer-go/client/fakes"

	bslcommon "github.com/maximilien/bosh-softlayer-cpi/softlayer/common"
	bslcstem "github.com/maximilien/bosh-softlayer-cpi/softlayer/stemcell"

	boshlog "github.com/cloudfoundry/bosh-utils/logger"

	sldatatypes "github.com/maximilien/softlayer-go/data_types"
)

var _ = Describe("SoftLayerCreator", func() {
	var (
		softLayerClient        *fakeslclient.FakeSoftLayerClient
		sshClient              *fakesutil.FakeSshClient
		agentEnvServiceFactory *fakevm.FakeAgentEnvServiceFactory
		fs                     *fakesys.FakeFileSystem
		uuidGenerator          *fakeuuid.FakeGenerator
		agentOptions           AgentOptions
		logger                 boshlog.Logger
		creator                SoftLayerCreator
	)

	BeforeEach(func() {
		softLayerClient = fakeslclient.NewFakeSoftLayerClient("fake-username", "fake-api-key")
		sshClient = fakesutil.NewFakeSshClient()
		uuidGenerator = fakeuuid.NewFakeGenerator()
		fs = fakesys.NewFakeFileSystem()
		agentEnvServiceFactory = &fakevm.FakeAgentEnvServiceFactory{}
		agentOptions = AgentOptions{Mbus: "fake-mbus"}
		logger = boshlog.NewLogger(boshlog.LevelNone)

		creator = NewSoftLayerCreator(
			softLayerClient,
			agentEnvServiceFactory,
			agentOptions,
			logger,
			uuidGenerator,
			fs,
		)
		bslcommon.TIMEOUT = 2 * time.Second
		bslcommon.POLLING_INTERVAL = 1 * time.Second
<<<<<<< HEAD
=======

		os.Setenv("OS_RELOAD_ENABLED", "FALSE")
		os.Setenv("SQLITE_DB_FOLDER", "/tmp")
>>>>>>> 3cc5e56e
	})

	Describe("#Create", func() {
		var (
			agentID    string
			stemcell   bslcstem.SoftLayerStemcell
			cloudProps VMCloudProperties
			networks   Networks
			env        Environment
		)

		Context("valid arguments", func() {
			BeforeEach(func() {
				agentID = "fake-agent-id"
				stemcell = bslcstem.NewSoftLayerStemcell(1234, "fake-stemcell-uuid", fakestem.FakeStemcellKind, softLayerClient, logger)
				networks = Networks{}
				env = Environment{}

			})

			It("returns a new SoftLayerVM with ephemeral size", func() {
				cloudProps = VMCloudProperties{
					StartCpus: 4,
					MaxMemory: 2048,
					Domain:    "fake-domain.com",
					BlockDeviceTemplateGroup: sldatatypes.BlockDeviceTemplateGroup{
						GlobalIdentifier: "fake-uuid",
					},
					RootDiskSize:                 25,
					BoshIp:                       "10.0.0.1",
					EphemeralDiskSize:            25,
					Datacenter:                   sldatatypes.Datacenter{Name: "fake-datacenter"},
					HourlyBillingFlag:            true,
					LocalDiskFlag:                true,
					VmNamePrefix:                 "bosh-test",
					PostInstallScriptUri:         "",
					DedicatedAccountHostOnlyFlag: true,
					PrivateNetworkOnlyFlag:       false,
					SshKeys:                      []sldatatypes.SshKey{{Id: 74826}},
					BlockDevices: []sldatatypes.BlockDevice{{
						Device:    "0",
						DiskImage: sldatatypes.DiskImage{Capacity: 100}}},
					NetworkComponents: []sldatatypes.NetworkComponents{{MaxSpeed: 1000}},
					PrimaryNetworkComponent: sldatatypes.PrimaryNetworkComponent{
						NetworkVlan: sldatatypes.NetworkVlan{Id: 524956}},
					PrimaryBackendNetworkComponent: sldatatypes.PrimaryBackendNetworkComponent{
						NetworkVlan: sldatatypes.NetworkVlan{Id: 524956}},
				}
				expectedCmdResults := []string{
					"",
				}
				testhelpers.SetTestFixturesForFakeSSHClient(sshClient, expectedCmdResults, nil)
				setFakeSoftLayerClientCreateObjectTestFixturesWithEphemeralDiskSize(softLayerClient)
				vm, err := creator.Create(agentID, stemcell, cloudProps, networks, env)
				Expect(err).ToNot(HaveOccurred())
				Expect(vm.ID()).To(Equal(1234567))
			})
			It("returns a new SoftLayerVM without ephemeral size", func() {
				cloudProps = VMCloudProperties{
					StartCpus: 4,
					MaxMemory: 2048,
					Domain:    "fake-domain.com",
					BlockDeviceTemplateGroup: sldatatypes.BlockDeviceTemplateGroup{
						GlobalIdentifier: "fake-uuid",
					},
					RootDiskSize:                 25,
					BoshIp:                       "10.0.0.1",
					Datacenter:                   sldatatypes.Datacenter{Name: "fake-datacenter"},
					HourlyBillingFlag:            true,
					LocalDiskFlag:                true,
					VmNamePrefix:                 "bosh-test",
					PostInstallScriptUri:         "",
					DedicatedAccountHostOnlyFlag: true,
					PrivateNetworkOnlyFlag:       false,
					SshKeys:                      []sldatatypes.SshKey{{Id: 74826}},
					BlockDevices: []sldatatypes.BlockDevice{{
						Device:    "0",
						DiskImage: sldatatypes.DiskImage{Capacity: 100}}},
					NetworkComponents: []sldatatypes.NetworkComponents{{MaxSpeed: 1000}},
					PrimaryNetworkComponent: sldatatypes.PrimaryNetworkComponent{
						NetworkVlan: sldatatypes.NetworkVlan{Id: 524956}},
					PrimaryBackendNetworkComponent: sldatatypes.PrimaryBackendNetworkComponent{
						NetworkVlan: sldatatypes.NetworkVlan{Id: 524956}},
				}
				expectedCmdResults := []string{
					"",
				}
				testhelpers.SetTestFixturesForFakeSSHClient(sshClient, expectedCmdResults, nil)
				setFakeSoftLayerClientCreateObjectTestFixturesWithoutEphemeralDiskSize(softLayerClient)
				vm, err := creator.Create(agentID, stemcell, cloudProps, networks, env)
				Expect(err).ToNot(HaveOccurred())
				Expect(vm.ID()).To(Equal(1234567))
			})
			It("returns a new SoftLayerVM without bosh ip", func() {
				cloudProps = VMCloudProperties{
					StartCpus: 4,
					MaxMemory: 2048,
					Domain:    "fake-domain.com",
					BlockDeviceTemplateGroup: sldatatypes.BlockDeviceTemplateGroup{
						GlobalIdentifier: "fake-uuid",
					},
					RootDiskSize:                 25,
					EphemeralDiskSize:            25,
					Datacenter:                   sldatatypes.Datacenter{Name: "fake-datacenter"},
					HourlyBillingFlag:            true,
					LocalDiskFlag:                true,
					VmNamePrefix:                 "bosh-",
					PostInstallScriptUri:         "",
					DedicatedAccountHostOnlyFlag: true,
					PrivateNetworkOnlyFlag:       false,
					SshKeys:                      []sldatatypes.SshKey{{Id: 74826}},
					BlockDevices: []sldatatypes.BlockDevice{{
						Device:    "0",
						DiskImage: sldatatypes.DiskImage{Capacity: 100}}},
					NetworkComponents: []sldatatypes.NetworkComponents{{MaxSpeed: 1000}},
					PrimaryNetworkComponent: sldatatypes.PrimaryNetworkComponent{
						NetworkVlan: sldatatypes.NetworkVlan{Id: 524956}},
					PrimaryBackendNetworkComponent: sldatatypes.PrimaryBackendNetworkComponent{
						NetworkVlan: sldatatypes.NetworkVlan{Id: 524956}},
				}

				expectedCmdResults := []string{
					"",
				}
				testhelpers.SetTestFixturesForFakeSSHClient(sshClient, expectedCmdResults, nil)
				setFakeSoftLayerClientCreateObjectTestFixturesWithoutBoshIP(softLayerClient)
				vm, err := creator.Create(agentID, stemcell, cloudProps, networks, env)
				Expect(err).ToNot(HaveOccurred())
				Expect(vm.ID()).To(Equal(1234567))
			})
		})

		Context("invalid arguments", func() {
			Context("missing correct VMProperties", func() {
				BeforeEach(func() {
					agentID = "fake-agent-id"
					stemcell = bslcstem.NewSoftLayerStemcell(1234, "fake-stemcell-uuid", fakestem.FakeStemcellKind, softLayerClient, logger)
					networks = Networks{}
					env = Environment{}

					setFakeSoftLayerClientCreateObjectTestFixturesWithEphemeralDiskSize(softLayerClient)
				})

				It("fails when VMProperties is missing StartCpus", func() {
					cloudProps = VMCloudProperties{
						MaxMemory:  2048,
						Datacenter: sldatatypes.Datacenter{Name: "fake-datacenter"},
					}

					_, err := creator.Create(agentID, stemcell, cloudProps, networks, env)
					Expect(err).To(HaveOccurred())
				})

				It("fails when VMProperties is missing MaxMemory", func() {
					cloudProps = VMCloudProperties{
						StartCpus:  4,
						Datacenter: sldatatypes.Datacenter{Name: "fake-datacenter"},
					}

					_, err := creator.Create(agentID, stemcell, cloudProps, networks, env)
					Expect(err).To(HaveOccurred())
				})

				It("fails when VMProperties is missing Domain", func() {
					cloudProps = VMCloudProperties{
						StartCpus: 4,
						MaxMemory: 1024,
					}

					_, err := creator.Create(agentID, stemcell, cloudProps, networks, env)
					Expect(err).To(HaveOccurred())
				})
			})
		})
	})
})

func setFakeSoftLayerClientCreateObjectTestFixturesWithEphemeralDiskSize(fakeSoftLayerClient *fakeslclient.FakeSoftLayerClient) {
	fileNames := []string{
		"SoftLayer_Virtual_Guest_Service_createObject.json",
		"SoftLayer_Virtual_Guest_Service_getLastTransaction.json",
		"SoftLayer_Virtual_Guest_Service_getActiveTransactions_None.json",
		"SoftLayer_Virtual_Guest_Service_getUpgradeItemPrices.json",
		"SoftLayer_Product_Order_Service_placeOrder.json",
		"SoftLayer_Virtual_Guest_Service_getActiveTransactions.json",
		"SoftLayer_Virtual_Guest_Service_getActiveTransactions_None.json",
		"SoftLayer_Virtual_Guest_Service_getLastTransaction_CloudInstanceUpgrade.json",
		"SoftLayer_Virtual_Guest_Service_getPowerState.json",

		"SoftLayer_Virtual_Guest_Service_getObject.json",
	}
	testhelpers.SetTestFixturesForFakeSoftLayerClient(fakeSoftLayerClient, fileNames)
}

func setFakeSoftLayerClientCreateObjectTestFixturesWithoutEphemeralDiskSize(fakeSoftLayerClient *fakeslclient.FakeSoftLayerClient) {
	fileNames := []string{
		"SoftLayer_Virtual_Guest_Service_createObject.json",

		"SoftLayer_Virtual_Guest_Service_getLastTransaction.json",

		"SoftLayer_Virtual_Guest_Service_getObject.json",
	}
	testhelpers.SetTestFixturesForFakeSoftLayerClient(fakeSoftLayerClient, fileNames)
}

func setFakeSoftLayerClientCreateObjectTestFixturesWithoutBoshIP(fakeSoftLayerClient *fakeslclient.FakeSoftLayerClient) {
	fileNames := []string{
		"SoftLayer_Virtual_Guest_Service_createObject.json",
		"SoftLayer_Virtual_Guest_Service_getLastTransaction.json",
		"SoftLayer_Virtual_Guest_Service_getActiveTransactions_None.json",
		"SoftLayer_Virtual_Guest_Service_getUpgradeItemPrices.json",
		"SoftLayer_Product_Order_Service_placeOrder.json",
		"SoftLayer_Virtual_Guest_Service_getActiveTransactions.json",
		"SoftLayer_Virtual_Guest_Service_getActiveTransactions_None.json",
		"SoftLayer_Virtual_Guest_Service_getLastTransaction_CloudInstanceUpgrade.json",
		"SoftLayer_Virtual_Guest_Service_getPowerState.json",

		"SoftLayer_Virtual_Guest_Service_getObject.json",
	}
	testhelpers.SetTestFixturesForFakeSoftLayerClient(fakeSoftLayerClient, fileNames)
}<|MERGE_RESOLUTION|>--- conflicted
+++ resolved
@@ -55,12 +55,9 @@
 		)
 		bslcommon.TIMEOUT = 2 * time.Second
 		bslcommon.POLLING_INTERVAL = 1 * time.Second
-<<<<<<< HEAD
-=======
 
 		os.Setenv("OS_RELOAD_ENABLED", "FALSE")
 		os.Setenv("SQLITE_DB_FOLDER", "/tmp")
->>>>>>> 3cc5e56e
 	})
 
 	Describe("#Create", func() {
