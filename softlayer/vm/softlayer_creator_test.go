--- conflicted
+++ resolved
@@ -56,6 +56,8 @@
 		)
 		bslcommon.TIMEOUT = 2 * time.Second
 		bslcommon.POLLING_INTERVAL = 1 * time.Second
+
+		os.Setenv("OS_RELOAD_ENABLED", "FALSE")
 	})
 
 	Describe("#Create", func() {
@@ -90,7 +92,7 @@
 					Datacenter:                   sldatatypes.Datacenter{Name: "fake-datacenter"},
 					HourlyBillingFlag:            true,
 					LocalDiskFlag:                true,
-					Hostname:                     "bosh-",
+					VmNamePrefix:                 "bosh-",
 					PostInstallScriptUri:         "",
 					DedicatedAccountHostOnlyFlag: true,
 					PrivateNetworkOnlyFlag:       false,
@@ -177,24 +179,12 @@
 						NetworkVlan: sldatatypes.NetworkVlan{Id: 524956}},
 				}
 
-<<<<<<< HEAD
-			It("returns a new SoftLayerVM with correct virtual guest ID and SoftLayerClient", func() {
-				os.Setenv("OS_RELOAD_ENABLED", "FALSE")
-=======
 				expectedCmdResults := []string{
 					"",
 				}
 				testhelpers.SetTestFixturesForFakeSSHClient(sshClient, expectedCmdResults, nil)
 				setFakeSoftLayerClientCreateObjectTestFixturesWithoutBoshIP(softLayerClient)
->>>>>>> 735a9923
 				vm, err := creator.Create(agentID, stemcell, cloudProps, networks, env)
-				Expect(err).ToNot(HaveOccurred())
-				Expect(vm.ID()).To(Equal(1234567))
-			})
-
-			It("returns a new SoftLayerVM with correct virtual guest ID and SoftLayerClient", func() {
-				os.Setenv("OS_RELOAD_ENABLED", "FALSE")
-				vm, err := creator.CreateNewVM(agentID, stemcell, cloudProps, networks, env)
 				Expect(err).ToNot(HaveOccurred())
 				Expect(vm.ID()).To(Equal(1234567))
 			})
@@ -217,7 +207,7 @@
 						Datacenter: sldatatypes.Datacenter{Name: "fake-datacenter"},
 					}
 
-					_, err := creator.CreateNewVM(agentID, stemcell, cloudProps, networks, env)
+					_, err := creator.Create(agentID, stemcell, cloudProps, networks, env)
 					Expect(err).To(HaveOccurred())
 				})
 
@@ -227,7 +217,7 @@
 						Datacenter: sldatatypes.Datacenter{Name: "fake-datacenter"},
 					}
 
-					_, err := creator.CreateNewVM(agentID, stemcell, cloudProps, networks, env)
+					_, err := creator.Create(agentID, stemcell, cloudProps, networks, env)
 					Expect(err).To(HaveOccurred())
 				})
 
@@ -237,26 +227,9 @@
 						MaxMemory: 1024,
 					}
 
-					_, err := creator.CreateNewVM(agentID, stemcell, cloudProps, networks, env)
+					_, err := creator.Create(agentID, stemcell, cloudProps, networks, env)
 					Expect(err).To(HaveOccurred())
 				})
-<<<<<<< HEAD
-
-				It("fails when Ephemeral DiskSize is negative", func() {
-					cloudProps = VMCloudProperties{
-						StartCpus:         4,
-						MaxMemory:         1024,
-						Domain:            "fake-domain",
-						Datacenter:        sldatatypes.Datacenter{Name: "fake-datacenter"},
-						RootDiskSize:      100,
-						EphemeralDiskSize: -100,
-					}
-
-					_, err := creator.CreateNewVM(agentID, stemcell, cloudProps, networks, env)
-					Expect(err).To(HaveOccurred())
-				})
-=======
->>>>>>> 735a9923
 			})
 		})
 	})
