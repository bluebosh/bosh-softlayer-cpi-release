package vm

import (
	"bytes"
	"encoding/json"
	"errors"
	"fmt"
	"io/ioutil"
	"os"
	"regexp"
	"strconv"
	"strings"
	"text/template"
	"time"

	bosherr "github.com/cloudfoundry/bosh-utils/errors"
	boshlog "github.com/cloudfoundry/bosh-utils/logger"

	sl "github.com/maximilien/softlayer-go/softlayer"

	bslcommon "github.com/cloudfoundry/bosh-softlayer-cpi/softlayer/common"
	bslcdisk "github.com/cloudfoundry/bosh-softlayer-cpi/softlayer/disk"
	bslcstem "github.com/cloudfoundry/bosh-softlayer-cpi/softlayer/stemcell"

	util "github.com/cloudfoundry/bosh-softlayer-cpi/util"
	datatypes "github.com/maximilien/softlayer-go/data_types"
	sldatatypes "github.com/maximilien/softlayer-go/data_types"
)

const (
	SOFTLAYER_VM_OS_RELOAD_TAG = "OSReload"
	SOFTLAYER_VM_LOG_TAG       = "SoftLayerVM"
	ROOT_USER_NAME             = "root"
)

type SoftLayerVM struct {
	id           int
	is_vm        bool
	virtualGuest datatypes.SoftLayer_Virtual_Guest
	hardware     datatypes.SoftLayer_Hardware

	softLayerClient sl.Client
	agentEnvService AgentEnvService

	sshClient util.SshClient

	logger boshlog.Logger
}

func NewSoftLayerVM(id int, softLayerClient sl.Client, sshClient util.SshClient, agentEnvService AgentEnvService, logger boshlog.Logger) SoftLayerVM {
	bslcommon.TIMEOUT = 60 * time.Minute
	bslcommon.POLLING_INTERVAL = 10 * time.Second

	var is_vm bool = true
	var hardware datatypes.SoftLayer_Hardware
	virtualGuest, err := bslcommon.GetObjectDetailsOnVirtualGuest(softLayerClient, id)
	if err != nil {
		hardware, err = bslcommon.GetObjectDetailsOnHardware(softLayerClient, id)
		if err != nil {
			return SoftLayerVM{}
		}
		is_vm = false
	}

	return SoftLayerVM{
		id:           id,
		is_vm:        is_vm,
		virtualGuest: virtualGuest,
		hardware:     hardware,

		softLayerClient: softLayerClient,
		agentEnvService: agentEnvService,

		sshClient: sshClient,

		logger: logger,
	}
}

func (vm SoftLayerVM) ID() int { return vm.id }

func (vm SoftLayerVM) Delete(agentID string) error {
<<<<<<< HEAD
        if vm.is_vm {
		return vm.DeleteVM()
	} else {
		body, err := util.CallBPS("PUT", "/baremetal/"+strconv.Itoa(vm.ID())+"/bm.state.deleted", "")
		if err != nil {
			return bosherr.WrapErrorf(err, "Faled to call BPS to delete baremetal:" + string(body))
		}
		command := "rm -f /var/vcap/bosh/*.json ; sv stop agent"
		_, err = vm.sshClient.ExecCommand(ROOT_USER_NAME, vm.GetRootPassword(), vm.GetPrimaryIP(), command)
		return err
	}
=======
	//virtualGuest, err := bslcommon.GetObjectDetailsOnVirtualGuest(vm.softLayerClient, vm.ID())
	//if err != nil {
	//	return bosherr.WrapErrorf(err, "Cannot get details from virtual guest with id: %d.", vm.ID())
	//}
	//
	//if strings.Contains(virtualGuest.FullyQualifiedDomainName, "-worker-") {
	//	return vm.DeleteVM()
	//}
	//
	//metadata := VMMetadata{}
	//metadataBytes := []byte(`{"deleted": "true"}`)
	//err = json.Unmarshal(metadataBytes, &metadata)
	//if err != nil {
	//	return bosherr.WrapError(err, "Unmarshal delete_vm metadata")
	//}

	//return vm.SetMetadata(metadata)
	return vm.DeleteVM()
>>>>>>> 5e2e642f
}

func (vm SoftLayerVM) DeleteVM() error {
	virtualGuestService, err := vm.softLayerClient.GetSoftLayer_Virtual_Guest_Service()
	if err != nil {
		return bosherr.WrapError(err, "Creating SoftLayer VirtualGuestService from client")
	}

	vmCID := vm.ID()
	err = bslcommon.WaitForVirtualGuestToHaveNoRunningTransactions(vm.softLayerClient, vmCID)
	if err != nil {
		if !strings.Contains(err.Error(), "HTTP error code") {
			return bosherr.WrapError(err, fmt.Sprintf("Waiting for VirtualGuest `%d` to have no pending transactions before deleting vm", vmCID))
		}
	}

	deleted, err := virtualGuestService.DeleteObject(vm.ID())
	if err != nil {
		if !strings.Contains(err.Error(), "HTTP error code") {
			return bosherr.WrapError(err, "Deleting SoftLayer VirtualGuest from client")
		}
	}

	if !deleted {
		return bosherr.WrapError(nil, "Did not delete SoftLayer VirtualGuest from client")
	}

	return nil
}

func (vm SoftLayerVM) Reboot() error {
	virtualGuestService, err := vm.softLayerClient.GetSoftLayer_Virtual_Guest_Service()
	if err != nil {
		return bosherr.WrapError(err, "Creating SoftLayer VirtualGuestService from client")
	}

	rebooted, err := virtualGuestService.RebootSoft(vm.ID())
	if err != nil {
		return bosherr.WrapError(err, "Rebooting (soft) SoftLayer VirtualGuest from client")
	}

	if !rebooted {
		return bosherr.WrapError(nil, "Did not reboot (soft) SoftLayer VirtualGuest from client")
	}

	return nil
}

func (vm SoftLayerVM) ReloadOS(stemcell bslcstem.Stemcell) error {
	reload_OS_Config := sldatatypes.Image_Template_Config{
		ImageTemplateId: strconv.Itoa(stemcell.ID()),
	}

	virtualGuestService, err := vm.softLayerClient.GetSoftLayer_Virtual_Guest_Service()
	if err != nil {
		return bosherr.WrapError(err, "Creating VirtualGuestService from SoftLayer client")
	}

	err = bslcommon.WaitForVirtualGuestToHaveNoRunningTransactions(vm.softLayerClient, vm.ID())
	if err != nil {
		return bosherr.WrapError(err, fmt.Sprintf("Waiting for VirtualGuest %d to have no pending transactions before os reload", vm.ID()))
	}
	vm.logger.Info(SOFTLAYER_VM_OS_RELOAD_TAG, fmt.Sprintf("No transaction is running on this VM %d", vm.ID()))

	err = virtualGuestService.ReloadOperatingSystem(vm.ID(), reload_OS_Config)
	if err != nil {
		return bosherr.WrapError(err, "Failed to reload OS on the specified VirtualGuest from SoftLayer client")
	}

	err = vm.postCheckActiveTransactionsForOSReload(vm.softLayerClient)
	if err != nil {
		return err
	}

	return nil
}

func (vm SoftLayerVM) SetMetadata(vmMetadata VMMetadata) error {
        if ! vm.is_vm {
           return nil
        }
	tags, err := vm.extractTagsFromVMMetadata(vmMetadata)
	if err != nil {
		return err
	}

	virtualGuestService, err := vm.softLayerClient.GetSoftLayer_Virtual_Guest_Service()
	if err != nil {
		return bosherr.WrapError(err, "Creating SoftLayer VirtualGuestService from client")
	}

	success, err := virtualGuestService.SetTags(vm.ID(), tags)
	if !success {
		return bosherr.WrapErrorf(err, "Settings tags on SoftLayer VirtualGuest `%d`", vm.ID())
	}

	if err != nil {
		return bosherr.WrapErrorf(err, "Settings tags on SoftLayer VirtualGuest `%d`", vm.ID())
	}

	return nil
}

func (vm SoftLayerVM) ConfigureNetworks(networks Networks) error {
	oldAgentEnv, err := vm.agentEnvService.Fetch()
	if err != nil {
		return bosherr.WrapErrorf(err, "Failed to unmarshal userdata from virutal guest with id: %d.", vm.ID())
	}

	oldAgentEnv.Networks = networks
	err = vm.agentEnvService.Update(oldAgentEnv)
	if err != nil {
		return bosherr.WrapError(err, fmt.Sprintf("Configuring network setting on VirtualGuest with id: `%d`", vm.ID()))
	}

	return nil
}

func (vm SoftLayerVM) AttachDisk(disk bslcdisk.Disk) error {
	volume, err := vm.fetchIscsiVolume(disk.ID())
	if err != nil {
		return bosherr.WrapError(err, fmt.Sprintf("Failed to fetch disk `%d`", disk.ID()))
       }

	var allowed bool
	networkStorageService, err := vm.softLayerClient.GetSoftLayer_Network_Storage_Service()
	if err != nil {
		return bosherr.WrapError(err, "Cannot get network storage service.")
	}
       if vm.is_vm {
		allowed, err = networkStorageService.HasAllowedVirtualGuest(disk.ID(), vm.ID())
	} else {
		allowed, err = bslcommon.IscsiHasAllowedHardware( vm.softLayerClient, disk.ID(), vm.ID())
	}
	totalTime := time.Duration(0)
	if err == nil && allowed == false {
		for totalTime < bslcommon.TIMEOUT {
			var allowable bool
                        if vm.is_vm {
				allowable, err = networkStorageService.AttachIscsiVolume(vm.virtualGuest, disk.ID())
                        } else {
                                allowable, err = bslcommon.AttachHardwareIscsiVolume(vm.softLayerClient, vm.hardware, disk.ID())
			}
			if err != nil {
				if !strings.Contains(err.Error(), "HTTP error code") {
					return bosherr.WrapError(err, fmt.Sprintf("Granting volume access to vitrual guest %d", vm.ID()))
				}
			} else {
				if allowable {
					break
				}
			}

			totalTime += bslcommon.POLLING_INTERVAL
			time.Sleep(bslcommon.POLLING_INTERVAL)
		}
	}
	if totalTime >= bslcommon.TIMEOUT {
		return bosherr.Error("Waiting for grantting access to virutal guest TIME OUT!")
	}

	hasMultiPath, err := vm.hasMulitPathToolBasedOnShellScript()
	if err != nil {
		return bosherr.WrapError(err, fmt.Sprintf("Failed to get multipath information from virtual guest `%d`", vm.ID()))
	}

	deviceName, err := vm.waitForVolumeAttached(volume, hasMultiPath)
	if err != nil {
		return bosherr.WrapError(err, fmt.Sprintf("Failed to attach volume `%d` to virtual guest `%d`", disk.ID(), vm.ID()))
	}
	oldAgentEnv, err := vm.agentEnvService.Fetch()
	if err != nil {
		return bosherr.WrapErrorf(err, "Failed to unmarshal userdata from virutal guest with id: %d.", vm.ID())
	}

	var newAgentEnv AgentEnv
	if hasMultiPath {
		newAgentEnv = oldAgentEnv.AttachPersistentDisk(strconv.Itoa(disk.ID()), "/dev/mapper/"+deviceName)
	} else {
		newAgentEnv = oldAgentEnv.AttachPersistentDisk(strconv.Itoa(disk.ID()), "/dev/"+deviceName)
	}

	err = vm.agentEnvService.Update(newAgentEnv)
	if err != nil {
		return bosherr.WrapError(err, fmt.Sprintf("Configuring userdata on VirtualGuest with id: `%d`", vm.ID()))
	}

	return nil
}

func (vm SoftLayerVM) DetachDisk(disk bslcdisk.Disk) error {
	volume, err := vm.fetchIscsiVolume(disk.ID())
	if err != nil {
		return bosherr.WrapError(err, fmt.Sprintf("failed in disk `%d`", disk.ID()))
	}

	hasMultiPath, err := vm.hasMulitPathToolBasedOnShellScript()
	if err != nil {
		return bosherr.WrapError(err, fmt.Sprintf("Failed to get multipath information from virtual guest `%d`", vm.ID()))
	}

	err = vm.detachVolumeBasedOnShellScript(vm.virtualGuest, volume, hasMultiPath)
	if err != nil {
		return bosherr.WrapErrorf(err, "Failed to detach volume with id %d from virtual guest with id: %d.", volume.Id, vm.ID())
	}

	networkStorageService, err := vm.softLayerClient.GetSoftLayer_Network_Storage_Service()
	if err != nil {
		return bosherr.WrapError(err, "Cannot get network storage service.")
	}

	allowed, err := networkStorageService.HasAllowedVirtualGuest(disk.ID(), vm.ID())
	if err == nil && allowed == true {
		err = networkStorageService.DetachIscsiVolume(vm.virtualGuest, disk.ID())
	}
	if err != nil {
		return bosherr.WrapError(err, fmt.Sprintf("Failed to revoke access of disk `%d` from virtual gusest `%d`", disk.ID(), vm.ID()))
	}

	oldAgentEnv, err := vm.agentEnvService.Fetch()
	if err != nil {
		return bosherr.WrapErrorf(err, "Failed to unmarshal userdata from virutal guest with id: %d.", vm.ID())
	}

	newAgentEnv := oldAgentEnv.DetachPersistentDisk(strconv.Itoa(disk.ID()))
	err = vm.agentEnvService.Update(newAgentEnv)
	if err != nil {
		return bosherr.WrapError(err, fmt.Sprintf("Configuring userdata on VirtualGuest with id: `%d`", vm.ID()))
	}

	if len(newAgentEnv.Disks.Persistent) == 1 {
		for key, devicePath := range newAgentEnv.Disks.Persistent {
			leftDiskId, err := strconv.Atoi(key)
			if err != nil {
				return bosherr.WrapError(err, fmt.Sprintf("Failed to transfer disk id %s from string to int", key))
			}
			vm.logger.Debug(SOFTLAYER_VM_LOG_TAG, "Left Disk Id %d", leftDiskId)
			vm.logger.Debug(SOFTLAYER_VM_LOG_TAG, "Left Disk device path %s", devicePath)
			volume, err := vm.fetchIscsiVolume(leftDiskId)
			if err != nil {
				return bosherr.WrapError(err, fmt.Sprintf("Failed to fetch disk `%d` and virtual gusest `%d`", disk.ID(), vm.ID()))
			}

			_, err = vm.discoveryOpenIscsiTargetsBasedOnShellScript(volume)
			if err != nil {
				return bosherr.WrapError(err, fmt.Sprintf("Failed to reattach volume `%s` to virtual guest `%d`", key, vm.ID()))
			}

			command := fmt.Sprintf("sleep 5; mount %s-part1 /var/vcap/store", devicePath)
			_, err = vm.sshClient.ExecCommand(ROOT_USER_NAME, vm.GetRootPassword(), vm.GetPrimaryIP(), command)
			if err != nil {
				return bosherr.WrapError(err, "mount /var/vcap/store")
			}
		}
	}

	return nil
}

func (vm SoftLayerVM) GetDataCenterId() int {
        if vm.is_vm {
                return vm.virtualGuest.Datacenter.Id
        } else {
                return vm.hardware.Datacenter.Id
        }
}

func (vm SoftLayerVM) GetPrimaryIP() string {
	if vm.is_vm {
		return vm.GetPrimaryIP()
	} else {
		return vm.hardware.PrimaryIpAddress
	}
}

func (vm SoftLayerVM) GetRootPassword() string {
	if vm.is_vm {
		passwords := vm.virtualGuest.OperatingSystem.Passwords
		for _, password := range passwords {
			if password.Username == ROOT_USER_NAME {
				return password.Password
			}
		}
	} else {
		passwords := vm.hardware.OperatingSystem.Passwords
		for _, password := range passwords {
			if password.Username == ROOT_USER_NAME {
				return password.Password
			}
		}
	}

	return ""
}

func (vm SoftLayerVM) SetVcapPassword(encryptedPwd string) (err error) {
	command := fmt.Sprintf("usermod -p '%s' vcap", encryptedPwd)
	_, err = vm.sshClient.ExecCommand(ROOT_USER_NAME, vm.GetRootPassword(), vm.GetPrimaryIP(), command)
	if err != nil {
		return bosherr.WrapError(err, "Shelling out to usermod vcap")
	}
	return
}

// Private methods
func (vm SoftLayerVM) extractTagsFromVMMetadata(vmMetadata VMMetadata) ([]string, error) {
	tags := []string{}
	status := ""
	for key, value := range vmMetadata {
		if key == "compiling" || key == "job" || key == "index" || key == "deployment" || key == "deleted" {
			stringValue, err := value.(string)
			if !err {
				return []string{}, bosherr.Errorf("Cannot convert tags metadata value `%v` to string", value)
			}

			if status == "" {
				status = key + ":" + stringValue
			} else {
				status = status + "," + key + ":" + stringValue
			}
		}
		tags = vm.parseTags(status)
	}

	return tags, nil
}

func (vm SoftLayerVM) parseTags(value string) []string {
	return strings.Split(value, ",")
}

func (vm SoftLayerVM) waitForVolumeAttached(volume datatypes.SoftLayer_Network_Storage, hasMultiPath bool) (string, error) {

	oldDisks, err := vm.getIscsiDeviceNamesBasedOnShellScript(hasMultiPath)
	if err != nil {
		return "", bosherr.WrapError(err, fmt.Sprintf("Failed to get devices names from virtual guest `%d`", vm.ID()))
	}
	if vm.is_vm && len(oldDisks) > 2 {
		return "", bosherr.Error(fmt.Sprintf("Too manay persistent disks attached to virtual guest `%d`", vm.ID()))
	}

	credential, err := vm.getAllowedHostCredential()
	if err != nil {
		return "", bosherr.WrapError(err, fmt.Sprintf("Failed to get iscsi host auth from virtual guest `%d`", vm.ID()))
	}

	_, err = vm.backupOpenIscsiConfBasedOnShellScript()
	if err != nil {
		return "", bosherr.WrapError(err, fmt.Sprintf("Failed to backup open iscsi conf files from virtual guest `%d`", vm.ID()))
	}

	_, err = vm.writeOpenIscsiInitiatornameBasedOnShellScript(credential)
	if err != nil {
		return "", bosherr.WrapError(err, fmt.Sprintf("Failed to write open iscsi initiatorname from virtual guest `%d`", vm.ID()))
	}

	_, err = vm.writeOpenIscsiConfBasedOnShellScript(volume, credential)
	if err != nil {
		return "", bosherr.WrapError(err, fmt.Sprintf("Failed to write open iscsi conf from virtual guest `%d`", vm.ID()))
	}

	_, err = vm.restartOpenIscsiBasedOnShellScript()
	if err != nil {
		return "", bosherr.WrapError(err, fmt.Sprintf("Failed to restart open iscsi from virtual guest `%d`", vm.ID()))
	}

	_, err = vm.discoveryOpenIscsiTargetsBasedOnShellScript(volume)
	if err != nil {
		return "", bosherr.WrapErrorf(err, "Failed to attach volume with id %d to virtual guest with id: %d.", volume.Id, vm.ID())
	}

	var deviceName string
	totalTime := time.Duration(0)
	for totalTime < bslcommon.TIMEOUT {
		newDisks, err := vm.getIscsiDeviceNamesBasedOnShellScript(hasMultiPath)
		if err != nil {
			return "", bosherr.WrapError(err, fmt.Sprintf("Failed to get devices names from virtual guest `%d`", vm.ID()))
		}

		if len(oldDisks) == 0 {
			if len(newDisks) > 0 {
				deviceName = newDisks[0]
				return deviceName, nil
			}
		}

		var included bool
		for _, newDisk := range newDisks {
			for _, oldDisk := range oldDisks {
				if strings.EqualFold(newDisk, oldDisk) {
					included = true
				}
			}
			if !included {
				deviceName = newDisk
			}
			included = false
		}

		if len(deviceName) > 0 {
			return deviceName, nil
		}

		totalTime += bslcommon.POLLING_INTERVAL
		time.Sleep(bslcommon.POLLING_INTERVAL)
	}

	return "", bosherr.Errorf("Failed to attach disk '%d' to virtual guest '%d'", volume.Id, vm.ID())
}

func (vm SoftLayerVM) hasMulitPathToolBasedOnShellScript() (bool, error) {
	command := fmt.Sprintf("echo `command -v multipath`")
	output, err := vm.sshClient.ExecCommand(ROOT_USER_NAME, vm.GetRootPassword(), vm.GetPrimaryIP(), command)
	if err != nil {
		return false, err
	}

	if len(output) > 0 && strings.Contains(output, "multipath") {
		return true, nil
	}

	return false, nil
}

func (vm SoftLayerVM) getIscsiDeviceNamesBasedOnShellScript(hasMultiPath bool) ([]string, error) {
	devices := []string{}

	command1 := fmt.Sprintf("dmsetup ls")
	command2 := fmt.Sprintf("cat /proc/partitions")

	if hasMultiPath {
		result, err := vm.sshClient.ExecCommand(ROOT_USER_NAME, vm.GetRootPassword(), vm.GetPrimaryIP(), command1)
		if err != nil {
			return devices, err
		}
		if strings.Contains(result, "No devices found") {
			return devices, nil
		}
		vm.logger.Info(SOFTLAYER_VM_LOG_TAG, fmt.Sprintf("Devices on VM %d: %s", vm.ID(), result))
		lines := strings.Split(strings.Trim(result, "\n"), "\n")
		for i := 0; i < len(lines); i++ {
			if match, _ := regexp.MatchString("-part1", lines[i]); !match {
				devices = append(devices, strings.Fields(lines[i])[0])
			}
		}
	} else {
		result, err := vm.sshClient.ExecCommand(ROOT_USER_NAME, vm.GetRootPassword(), vm.GetPrimaryIP(), command2)
		if err != nil {
			return devices, err
		}

		vm.logger.Info(SOFTLAYER_VM_LOG_TAG, fmt.Sprintf("Devices on VM %d: %s", vm.ID(), result))
		lines := strings.Split(strings.Trim(result, "\n"), "\n")
		for i := 0; i < len(lines); i++ {
			if match, _ := regexp.MatchString("sd[a-z]$", lines[i]); match {
				vals := strings.Fields(lines[i])
				devices = append(devices, vals[len(vals)-1])
			}
		}
	}

	return devices, nil
}

func (vm SoftLayerVM) fetchIscsiVolume(volumeId int) (datatypes.SoftLayer_Network_Storage, error) {
	networkStorageService, err := vm.softLayerClient.GetSoftLayer_Network_Storage_Service()
	if err != nil {
		return datatypes.SoftLayer_Network_Storage{}, bosherr.WrapError(err, "Cannot get network storage service.")
	}

	volume, err := networkStorageService.GetIscsiVolume(volumeId)
	if err != nil {
		return datatypes.SoftLayer_Network_Storage{}, bosherr.WrapErrorf(err, "Cannot get iSCSI volume with id: %d", volumeId)
	}

	return volume, nil
}

func (vm SoftLayerVM) getAllowedHostCredential() (AllowedHostCredential, error) {
        var allowedHost datatypes.SoftLayer_Network_Storage_Allowed_Host
        var err error
        if vm.is_vm {
             virtualGuestService, err := vm.softLayerClient.GetSoftLayer_Virtual_Guest_Service()
	     if err != nil {
		return AllowedHostCredential{}, bosherr.WrapError(err, "Cannot get softlayer virtual guest service.")
	     }

	     allowedHost, err = virtualGuestService.GetAllowedHost(vm.ID())
	     if err != nil {
		return AllowedHostCredential{}, bosherr.WrapErrorf(err, "Cannot get allowed host with instance id: %d", vm.ID())
	     }
        } else {
             allowedHost, err = bslcommon.GetHardwareAllowedHost( vm.softLayerClient, vm.ID() )
        }
	if allowedHost.Id == 0 {
		return AllowedHostCredential{}, bosherr.Errorf("Cannot get allowed host with instance id: %d", vm.ID())
	}

	allowedHostService, err := vm.softLayerClient.GetSoftLayer_Network_Storage_Allowed_Host_Service()
	if err != nil {
		return AllowedHostCredential{}, bosherr.WrapError(err, "Cannot get network storage allowed host service.")
	}

	credential, err := allowedHostService.GetCredential(allowedHost.Id)
	if err != nil {
		return AllowedHostCredential{}, bosherr.WrapErrorf(err, "Cannot get credential with allowed host id: %d", allowedHost.Id)
	}

	return AllowedHostCredential{
		Iqn:      allowedHost.Name,
		Username: credential.Username,
		Password: credential.Password,
	}, nil
}

func (vm SoftLayerVM) backupOpenIscsiConfBasedOnShellScript() (bool, error) {
	command := fmt.Sprintf("cp /etc/iscsi/iscsid.conf{,.save}")
	_, err := vm.sshClient.ExecCommand(ROOT_USER_NAME, vm.GetRootPassword(), vm.GetPrimaryIP(), command)
	if err != nil {
		return false, bosherr.WrapError(err, "backuping open iscsi conf")
	}

	return true, nil
}

func (vm SoftLayerVM) restartOpenIscsiBasedOnShellScript() (bool, error) {
	command := fmt.Sprintf("/etc/init.d/open-iscsi restart")
	_, err := vm.sshClient.ExecCommand(ROOT_USER_NAME, vm.GetRootPassword(), vm.GetPrimaryIP(), command)
	if err != nil {
		return false, bosherr.WrapError(err, "restarting open iscsi")
	}

	return true, nil
}

func (vm SoftLayerVM) discoveryOpenIscsiTargetsBasedOnShellScript(volume datatypes.SoftLayer_Network_Storage) (bool, error) {
	command := fmt.Sprintf("sleep 5; iscsiadm -m discovery -t sendtargets -p %s", volume.ServiceResourceBackendIpAddress)
	_, err := vm.sshClient.ExecCommand(ROOT_USER_NAME, vm.GetRootPassword(), vm.GetPrimaryIP(), command)
	if err != nil {
		return false, bosherr.WrapError(err, "discoverying open iscsi targets")
	}

	command = "sleep 5; echo `iscsiadm -m node -l`"
	_, err = vm.sshClient.ExecCommand(ROOT_USER_NAME, vm.GetRootPassword(), vm.GetPrimaryIP(), command)
	if err != nil {
		return false, bosherr.WrapError(err, "login iscsi targets")
	}

	return true, nil
}

func (vm SoftLayerVM) writeOpenIscsiInitiatornameBasedOnShellScript(credential AllowedHostCredential) (bool, error) {
	if len(credential.Iqn) > 0 {
		command := fmt.Sprintf("echo 'InitiatorName=%s' > /etc/iscsi/initiatorname.iscsi", credential.Iqn)
		_, err := vm.sshClient.ExecCommand(ROOT_USER_NAME, vm.GetRootPassword(), vm.GetPrimaryIP(), command)
		if err != nil {
			return false, bosherr.WrapError(err, "Writing to /etc/iscsi/initiatorname.iscsi")
		}
	}

	return true, nil
}

func (vm SoftLayerVM) writeOpenIscsiConfBasedOnShellScript(volume datatypes.SoftLayer_Network_Storage, credential AllowedHostCredential) (bool, error) {
	buffer := bytes.NewBuffer([]byte{})
	t := template.Must(template.New("open_iscsid_conf").Parse(etcIscsidConfTemplate))
	if len(credential.Password) == 0 {
		err := t.Execute(buffer, volume)
		if err != nil {
			return false, bosherr.WrapError(err, "Generating config from template")
		}
	} else {
		err := t.Execute(buffer, credential)
		if err != nil {
			return false, bosherr.WrapError(err, "Generating config from template")
		}
	}

	file, err := ioutil.TempFile(os.TempDir(), "iscsid_conf_")
	if err != nil {
		return false, bosherr.WrapError(err, "Generating config from template")
	}

	defer os.Remove(file.Name())

	_, err = file.WriteString(buffer.String())
	if err != nil {
		return false, bosherr.WrapError(err, "Generating config from template")
	}

	if err = vm.uploadFile(file.Name(), "/etc/iscsi/iscsid.conf"); err != nil {
		return false, bosherr.WrapError(err, "Writing to /etc/iscsi/iscsid.conf")
	}

	return true, nil
}

const etcIscsidConfTemplate = `# Generated by bosh-agent
node.startup = automatic
node.session.auth.authmethod = CHAP
node.session.auth.username = {{.Username}}
node.session.auth.password = {{.Password}}
discovery.sendtargets.auth.authmethod = CHAP
discovery.sendtargets.auth.username = {{.Username}}
discovery.sendtargets.auth.password = {{.Password}}
node.session.timeo.replacement_timeout = 120
node.conn[0].timeo.login_timeout = 15
node.conn[0].timeo.logout_timeout = 15
node.conn[0].timeo.noop_out_interval = 10
node.conn[0].timeo.noop_out_timeout = 15
node.session.iscsi.InitialR2T = No
node.session.iscsi.ImmediateData = Yes
node.session.iscsi.FirstBurstLength = 262144
node.session.iscsi.MaxBurstLength = 16776192
node.conn[0].iscsi.MaxRecvDataSegmentLength = 65536
`

func (vm SoftLayerVM) detachVolumeBasedOnShellScript(virtualGuest datatypes.SoftLayer_Virtual_Guest, volume datatypes.SoftLayer_Network_Storage, hasMultiPath bool) error {
	// umount /var/vcap/store in case read-only mount
	isMounted, err := vm.isMountPoint(virtualGuest, "/var/vcap/store")
	if err != nil {
		return bosherr.WrapError(err, "check mount point /var/vcap/store")
	}

	if isMounted {
		step00 := fmt.Sprintf("umount -l /var/vcap/store")
		_, err := vm.sshClient.ExecCommand(ROOT_USER_NAME, vm.GetRootPassword(), vm.GetPrimaryIP(), step00)
		if err != nil {
			return bosherr.WrapError(err, "umount -l /var/vcap/store")
		}
		vm.logger.Debug(SOFTLAYER_VM_LOG_TAG, "umount -l /var/vcap/store", nil)
	}

	// stop open-iscsi
	step1 := fmt.Sprintf("/etc/init.d/open-iscsi stop")
	_, err = vm.sshClient.ExecCommand(ROOT_USER_NAME, vm.GetRootPassword(), vm.GetPrimaryIP(), step1)
	if err != nil {
		return bosherr.WrapError(err, "Restarting open iscsi")
	}
	vm.logger.Debug(SOFTLAYER_VM_LOG_TAG, "/etc/init.d/open-iscsi stop", nil)

	// clean up /etc/iscsi/send_targets/
	step2 := fmt.Sprintf("rm -rf /etc/iscsi/send_targets")
	_, err = vm.sshClient.ExecCommand(ROOT_USER_NAME, vm.GetRootPassword(), vm.GetPrimaryIP(), step2)
	if err != nil {
		return bosherr.WrapError(err, "Removing /etc/iscsi/send_targets")
	}
	vm.logger.Debug(SOFTLAYER_VM_LOG_TAG, "rm -rf /etc/iscsi/send_targets", nil)

	// clean up /etc/iscsi/nodes/
	step3 := fmt.Sprintf("rm -rf /etc/iscsi/nodes")
	_, err = vm.sshClient.ExecCommand(ROOT_USER_NAME, vm.GetRootPassword(), vm.GetPrimaryIP(), step3)
	if err != nil {
		return bosherr.WrapError(err, "Removing /etc/iscsi/nodes")
	}

	vm.logger.Debug(SOFTLAYER_VM_LOG_TAG, "rm -rf /etc/iscsi/nodes", nil)

	// start open-iscsi
	step4 := fmt.Sprintf("/etc/init.d/open-iscsi start")
	_, err = vm.sshClient.ExecCommand(ROOT_USER_NAME, vm.GetRootPassword(), vm.GetPrimaryIP(), step4)
	if err != nil {
		return bosherr.WrapError(err, "Restarting open iscsi")
	}
	vm.logger.Debug(SOFTLAYER_VM_LOG_TAG, "/etc/init.d/open-iscsi start", nil)

	if hasMultiPath {
		// restart dm-multipath tool
		step5 := fmt.Sprintf("service multipath-tools restart")
		_, err = vm.sshClient.ExecCommand(ROOT_USER_NAME, vm.GetRootPassword(), vm.GetPrimaryIP(), step5)
		if err != nil {
			return bosherr.WrapError(err, "Restarting Multipath deamon")
		}
		vm.logger.Debug(SOFTLAYER_VM_LOG_TAG, "service multipath-tools restart", nil)
	}

	return nil
}

func (vm SoftLayerVM) findOpenIscsiTargetBasedOnShellScript(virtualGuest datatypes.SoftLayer_Virtual_Guest) ([]string, error) {
	command := "sleep 5 ; iscsiadm -m session -P3 | awk '/Target: /{print $2}'"
	output, err := vm.sshClient.ExecCommand(ROOT_USER_NAME, vm.GetRootPassword(), vm.GetPrimaryIP(), command)
	if err != nil {
		return []string{}, err
	}

	targets := []string{}
	lines := strings.Split(strings.Trim(output, "\n"), "\n")
	for _, line := range lines {
		targets = append(targets, strings.Split(line, ",")[0])
	}

	if len(targets) > 0 {
		return targets, nil
	}

	return []string{}, errors.New(fmt.Sprintf("Cannot find matched iSCSI device"))
}

func (vm SoftLayerVM) findOpenIscsiPortalsBasedOnShellScript(virtualGuest datatypes.SoftLayer_Virtual_Guest, volume datatypes.SoftLayer_Network_Storage) ([]string, error) {
	command := "sleep 5 ; iscsiadm -m session -P3 | awk 'BEGIN{ lel=0} { if($0 ~ /Current Portal: /){ portal = $3 ; lel=NR } else { if( NR==(lel+46) && $0 ~ /Attached scsi disk /) {print portal}}}'"
	output, err := vm.sshClient.ExecCommand(ROOT_USER_NAME, vm.GetRootPassword(), vm.GetPrimaryIP(), command)
	if err != nil {
		return []string{}, err
	}

	portals := []string{}
	lines := strings.Split(strings.Trim(output, "\n"), "\n")
	for _, line := range lines {
		portals = append(portals, strings.Split(line, ",")[0])
	}
	return portals, nil
}

func (vm SoftLayerVM) getRootPassword(virtualGuest datatypes.SoftLayer_Virtual_Guest) string {
	passwords := virtualGuest.OperatingSystem.Passwords

	for _, password := range passwords {
		if password.Username == ROOT_USER_NAME {
			return password.Password
		}
	}

	return ""
}

func (vm SoftLayerVM) postCheckActiveTransactionsForOSReload(softLayerClient sl.Client) error {
	virtualGuestService, err := softLayerClient.GetSoftLayer_Virtual_Guest_Service()
	if err != nil {
		return bosherr.WrapError(err, "Creating VirtualGuestService from SoftLayer client")
	}

	totalTime := time.Duration(0)
	for totalTime < bslcommon.TIMEOUT {
		activeTransactions, err := virtualGuestService.GetActiveTransactions(vm.ID())
		if err != nil {
			if !strings.Contains(err.Error(), "HTTP error code") {
				return bosherr.WrapError(err, "Getting active transactions from SoftLayer client")
			}
		}

		if len(activeTransactions) > 0 {
			vm.logger.Info(SOFTLAYER_VM_OS_RELOAD_TAG, "OS Reload transaction started")
			break
		}

		totalTime += bslcommon.POLLING_INTERVAL
		time.Sleep(bslcommon.POLLING_INTERVAL)
	}

	if totalTime >= bslcommon.TIMEOUT {
		return errors.New(fmt.Sprintf("Waiting for OS Reload transaction to start TIME OUT!"))
	}

	err = bslcommon.WaitForVirtualGuest(vm.softLayerClient, vm.ID(), "RUNNING")
	if err != nil {
		if !strings.Contains(err.Error(), "HTTP error code") {
			return bosherr.WrapError(err, fmt.Sprintf("PowerOn failed with VirtualGuest id %d", vm.ID()))
		}
	}

	vm.logger.Info(SOFTLAYER_VM_OS_RELOAD_TAG, fmt.Sprintf("The virtual guest %d is powered on", vm.ID()))

	return nil
}

func (vm SoftLayerVM) postCheckActiveTransactionsForDeleteVM(softLayerClient sl.Client, virtualGuestId int) error {
	virtualGuestService, err := softLayerClient.GetSoftLayer_Virtual_Guest_Service()
	if err != nil {
		return bosherr.WrapError(err, "Creating VirtualGuestService from SoftLayer client")
	}

	totalTime := time.Duration(0)
	for totalTime < bslcommon.TIMEOUT {
		activeTransactions, err := virtualGuestService.GetActiveTransactions(virtualGuestId)
		if err != nil {
			if !strings.Contains(err.Error(), "HTTP error code") {
				return bosherr.WrapError(err, "Getting active transactions from SoftLayer client")
			}
		}

		if len(activeTransactions) > 0 {
			vm.logger.Info(SOFTLAYER_VM_LOG_TAG, "Delete VM transaction started", nil)
			break
		}

		totalTime += bslcommon.POLLING_INTERVAL
		time.Sleep(bslcommon.POLLING_INTERVAL)
	}

	if totalTime >= bslcommon.TIMEOUT {
		return errors.New(fmt.Sprintf("Waiting for DeleteVM transaction to start TIME OUT!"))
	}

	totalTime = time.Duration(0)
	for totalTime < bslcommon.TIMEOUT {
		vm1, err := virtualGuestService.GetObject(virtualGuestId)
		if err != nil || vm1.Id == 0 {
			vm.logger.Info(SOFTLAYER_VM_LOG_TAG, "VM doesn't exist. Delete done", nil)
			break
		}

		activeTransaction, err := virtualGuestService.GetActiveTransaction(virtualGuestId)
		if err != nil {
			if !strings.Contains(err.Error(), "HTTP error code") {
				return bosherr.WrapError(err, "Getting active transactions from SoftLayer client")
			}
		}

		averageDuration := activeTransaction.TransactionStatus.AverageDuration
		if strings.HasPrefix(averageDuration, ".") || averageDuration == "" {
			averageDuration = "0" + averageDuration
		}

		averageTransactionDuration, err := strconv.ParseFloat(averageDuration, 32)
		if err != nil {
			averageTransactionDuration = 0
		}

		if averageTransactionDuration > 30 {
			vm.logger.Info(SOFTLAYER_VM_LOG_TAG, "Deleting VM instance had been launched and it is a long transaction. Please check Softlayer Portal", nil)
			break
		}

		vm.logger.Info(SOFTLAYER_VM_LOG_TAG, "This is a short transaction, waiting for all active transactions to complete", nil)
		totalTime += bslcommon.POLLING_INTERVAL
		time.Sleep(bslcommon.POLLING_INTERVAL)
	}

	if totalTime >= bslcommon.TIMEOUT {
		return errors.New(fmt.Sprintf("After deleting a vm, waiting for active transactions to complete TIME OUT!"))
	}

	return nil
}

func (vm SoftLayerVM) isMountPoint(virtualGuest datatypes.SoftLayer_Virtual_Guest, path string) (bool, error) {
	mounts, err := vm.searchMounts(virtualGuest)
	if err != nil {
		return false, bosherr.WrapError(err, "Searching mounts")
	}

	for _, mount := range mounts {
		if mount.MountPoint == path {
			return true, nil
		}
	}

	return false, nil
}

func (vm SoftLayerVM) searchMounts(virtualGuest datatypes.SoftLayer_Virtual_Guest) ([]Mount, error) {
	var mounts []Mount
	stdout, err := vm.sshClient.ExecCommand(ROOT_USER_NAME, vm.GetRootPassword(), vm.GetPrimaryIP(), "mount")
	if err != nil {
		return mounts, bosherr.WrapError(err, "Running mount")
	}

	// e.g. '/dev/sda on /boot type ext2 (rw)'
	for _, mountEntry := range strings.Split(stdout, "\n") {
		if mountEntry == "" {
			continue
		}

		mountFields := strings.Fields(mountEntry)

		mounts = append(mounts, Mount{
			PartitionPath: mountFields[0],
			MountPoint:    mountFields[2],
		})

	}

	return mounts, nil
}

func (vm SoftLayerVM) execCommand(command string) (string, error) {
	result, err := vm.sshClient.ExecCommand(ROOT_USER_NAME, vm.GetRootPassword(), vm.GetPrimaryIP(), command)
	return result, err
}

func (vm SoftLayerVM) uploadFile(srcFile string, destFile string) error {
	err := vm.sshClient.UploadFile(ROOT_USER_NAME, vm.GetRootPassword(), vm.GetPrimaryIP(), srcFile, destFile)
	return err
}

func (vm SoftLayerVM) downloadFile(srcFile string, destFile string) error {
	err := vm.sshClient.DownloadFile(ROOT_USER_NAME, vm.GetRootPassword(), vm.GetPrimaryIP(), srcFile, destFile)
	return err
}<|MERGE_RESOLUTION|>--- conflicted
+++ resolved
@@ -80,38 +80,7 @@
 func (vm SoftLayerVM) ID() int { return vm.id }
 
 func (vm SoftLayerVM) Delete(agentID string) error {
-<<<<<<< HEAD
-        if vm.is_vm {
-		return vm.DeleteVM()
-	} else {
-		body, err := util.CallBPS("PUT", "/baremetal/"+strconv.Itoa(vm.ID())+"/bm.state.deleted", "")
-		if err != nil {
-			return bosherr.WrapErrorf(err, "Faled to call BPS to delete baremetal:" + string(body))
-		}
-		command := "rm -f /var/vcap/bosh/*.json ; sv stop agent"
-		_, err = vm.sshClient.ExecCommand(ROOT_USER_NAME, vm.GetRootPassword(), vm.GetPrimaryIP(), command)
-		return err
-	}
-=======
-	//virtualGuest, err := bslcommon.GetObjectDetailsOnVirtualGuest(vm.softLayerClient, vm.ID())
-	//if err != nil {
-	//	return bosherr.WrapErrorf(err, "Cannot get details from virtual guest with id: %d.", vm.ID())
-	//}
-	//
-	//if strings.Contains(virtualGuest.FullyQualifiedDomainName, "-worker-") {
-	//	return vm.DeleteVM()
-	//}
-	//
-	//metadata := VMMetadata{}
-	//metadataBytes := []byte(`{"deleted": "true"}`)
-	//err = json.Unmarshal(metadataBytes, &metadata)
-	//if err != nil {
-	//	return bosherr.WrapError(err, "Unmarshal delete_vm metadata")
-	//}
-
-	//return vm.SetMetadata(metadata)
 	return vm.DeleteVM()
->>>>>>> 5e2e642f
 }
 
 func (vm SoftLayerVM) DeleteVM() error {
