--- conflicted
+++ resolved
@@ -103,10 +103,6 @@
 	}
 
 	return nil
-<<<<<<< HEAD
-
-=======
->>>>>>> a631b9af
 }
 
 func (vm SoftLayerVM) DeleteVM() error {
