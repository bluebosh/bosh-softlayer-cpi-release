--- conflicted
+++ resolved
@@ -17,22 +17,21 @@
 	bslcdisk "github.com/maximilien/bosh-softlayer-cpi/softlayer/disk"
 	bslcstem "github.com/maximilien/bosh-softlayer-cpi/softlayer/stemcell"
 
+	common "github.com/maximilien/bosh-softlayer-cpi/common"
 	util "github.com/maximilien/bosh-softlayer-cpi/util"
 	datatypes "github.com/maximilien/softlayer-go/data_types"
 	sldatatypes "github.com/maximilien/softlayer-go/data_types"
 )
 
 const (
-	softLayerVMtag                 = "SoftLayerVM"
-	ROOT_USER_NAME                 = "root"
-	deleteVMLogTag                 = "DeleteVM"
-<<<<<<< HEAD
-	TIMEOUT_TRANSACTIONS_DELETE_VM = 10 * time.Minute
-	TIMEOUT_TRANSACTIONS_CREATE_VM = 10 * time.Minute
+	softLayerVMtag   = "SoftLayerVM"
+	ROOT_USER_NAME   = "root"
+	deleteVMLogTag   = "DeleteVM"
+	osReloadVMLogTag = "OSReload"
+
+	TIMEOUT_TRANSACTIONS_DELETE_VM   = 60 * time.Minute
+	TIMEOUT_TRANSACTIONS_CREATE_VM   = 100 * time.Minute
 	TIMEOUT_TRANSACTIONS_OSRELOAD_VM = 24 * time.Hour
-=======
-	TIMEOUT_TRANSACTIONS_DELETE_VM = 60 * time.Minute
->>>>>>> f31da311
 )
 
 type SoftLayerVM struct {
@@ -69,6 +68,10 @@
 func (vm SoftLayerVM) ID() int { return vm.id }
 
 func (vm SoftLayerVM) Delete() error {
+
+	if strings.ToUpper(common.GetOSEnvVariable("OS_RELOAD_ENABLED", "TRUE")) == "FALSE" {
+		return vm.DeleteVM()
+	}
 
 	err := InitVMPoolDB()
 	if err != nil {
@@ -146,26 +149,27 @@
 	return nil
 }
 
-func (vm *SoftLayerVM) ReloadOS(stemcell bslcstem.Stemcell) error {
+func (vm SoftLayerVM) ReloadOS(stemcell bslcstem.Stemcell) error {
 
 	reload_OS_Reload_Config := sldatatypes.Image_Template_Config{
 		ImageTemplateId: strconv.Itoa(stemcell.ID()),
 	}
 
-	fmt.Sprintln("stemcell ID: %s", stemcell.ID())
-
 	virtualGuestService, err := vm.softLayerClient.GetSoftLayer_Virtual_Guest_Service()
 	if err != nil {
 		return bosherr.WrapError(err, "Creating VirtualGuestService from SoftLayer client")
 	}
 	err = virtualGuestService.ReloadOperatingSystem(vm.ID(), reload_OS_Reload_Config)
+
 	if err != nil {
 		return bosherr.WrapError(err, "Reloading OS on the specified VirtualGuest from SoftLayer client")
 	}
 
-	err = bslcommon.WaitForVirtualGuest(vm.softLayerClient, vm.ID(), "RUNNING", vm.timeoutForActiveTransactions, bslcommon.POLLING_INTERVAL)
-	if err != nil {
-		return bosherr.WrapError(err, fmt.Sprintf("PowerOn failed with VirtualGuest id `%d`", vm.ID()))
+	time.Sleep(time.Minute * 1)
+
+	err = vm.postCheckActiveTransactionsForOSReload(vm.softLayerClient, vm.timeoutForActiveTransactions, bslcommon.POLLING_INTERVAL)
+	if err != nil {
+		return err
 	}
 
 	return nil
@@ -428,6 +432,45 @@
 	return ""
 }
 
+func (vm SoftLayerVM) postCheckActiveTransactionsForOSReload(softLayerClient sl.Client, timeout, pollingInterval time.Duration) error {
+
+	vm.logger.Info(osReloadVMLogTag, ">> Enter postCheckActiveTransactionsForOSReload")
+
+	virtualGuestService, err := softLayerClient.GetSoftLayer_Virtual_Guest_Service()
+	if err != nil {
+		return bosherr.WrapError(err, "Creating VirtualGuestService from SoftLayer client")
+	}
+
+	totalTime := time.Duration(0)
+	for totalTime < timeout {
+		activeTransactions, err := virtualGuestService.GetActiveTransactions(vm.ID())
+		if err != nil {
+			return bosherr.WrapError(err, "Getting active transactions from SoftLayer client")
+		}
+
+		if len(activeTransactions) > 0 {
+			vm.logger.Info(osReloadVMLogTag, "OS Reload transaction started")
+			break
+		}
+
+		totalTime += pollingInterval
+		time.Sleep(pollingInterval)
+	}
+
+	if totalTime >= timeout {
+		return errors.New(fmt.Sprintf("Waiting for OS Reload transaction to start TIME OUT!"))
+	}
+
+	err = bslcommon.WaitForVirtualGuest(vm.softLayerClient, vm.ID(), "RUNNING", bslcommon.TIMEOUT, bslcommon.POLLING_INTERVAL)
+	if err != nil {
+		return bosherr.WrapError(err, fmt.Sprintf("PowerOn failed with VirtualGuest id %d", vm.ID()))
+	}
+
+	vm.logger.Info(osReloadVMLogTag, fmt.Sprintf("The virtual guest %d is powered on", vm.ID()))
+
+	return nil
+}
+
 func (vm SoftLayerVM) postCheckActiveTransactionsForDeleteVM(softLayerClient sl.Client, virtualGuestId int, timeout, pollingInterval time.Duration) error {
 	virtualGuestService, err := softLayerClient.GetSoftLayer_Virtual_Guest_Service()
 	if err != nil {
