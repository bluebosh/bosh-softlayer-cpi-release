--- conflicted
+++ resolved
@@ -16,40 +16,17 @@
 }
 
 type softlayerFileService struct {
-<<<<<<< HEAD
-	sshClient     util.SshClient
-	vm            VM
-	logger        boshlog.Logger
-	logTag        string
-	uuidGenerator boshuuid.Generator
-	fs            boshsys.FileSystem
+	sshClient util.SshClient
+	vm        VM
+	logger    boshlog.Logger
+	logTag    string
 }
 
-func NewSoftlayerFileService(sshClient util.SshClient, logger boshlog.Logger, uuidGenerator boshuuid.Generator, fs boshsys.FileSystem) SoftlayerFileService {
+func NewSoftlayerFileService(sshClient util.SshClient, logger boshlog.Logger) SoftlayerFileService {
 	return &softlayerFileService{
-		sshClient:     sshClient,
-		logger:        logger,
-		logTag:        "softlayerFileService",
-		uuidGenerator: uuidGenerator,
-		fs:            fs,
-=======
-	sshClient    util.SshClient
-	virtualGuest datatypes.SoftLayer_Virtual_Guest
-	logger       boshlog.Logger
-	logTag       string
-}
-
-func NewSoftlayerFileService(
-	sshClient util.SshClient,
-	virtualGuest datatypes.SoftLayer_Virtual_Guest,
-	logger boshlog.Logger,
-) SoftlayerFileService {
-	return &softlayerFileService{
-		sshClient:    sshClient,
-		virtualGuest: virtualGuest,
-		logger:       logger,
-		logTag:       "softlayerFileService",
->>>>>>> 1c83457a
+		sshClient: sshClient,
+		logger:    logger,
+		logTag:    "softlayerFileService",
 	}
 }
 
@@ -61,65 +38,26 @@
 	s.logger.Debug(s.logTag, "Downloading file at %s", sourcePath)
 
 	buf := &bytes.Buffer{}
-	err := s.sshClient.Download(ROOT_USER_NAME, s.getRootPassword(s.virtualGuest), s.virtualGuest.PrimaryBackendIpAddress, sourcePath, buf)
+	err := s.sshClient.Download(ROOT_USER_NAME, s.vm.GetRootPassword(), s.vm.GetPrimaryBackendIP(), sourcePath, buf)
 	if err != nil {
 		return nil, bosherr.WrapErrorf(err, "Download of %q failed", sourcePath)
 	}
 
 	s.logger.Debug(s.logTag, "Downloaded %d bytes", buf.Len())
 
-<<<<<<< HEAD
-	password := s.vm.GetRootPassword()
-	primaryIp := s.vm.GetPrimaryIP()
-
-	s.sshClient.DownloadFile(ROOT_USER_NAME, password, primaryIp, sourcePath, tmpFilePath)
-
-	contents, err := s.fs.ReadFile(tmpFilePath)
-	if err != nil {
-		return nil, bosherr.WrapErrorf(err, "Reading from %s", tmpFilePath)
-	}
-
-	s.logger.Debug(s.logTag, "Read user data '%#v'", contents)
-
-	return []byte(contents), nil
-=======
 	return buf.Bytes(), nil
->>>>>>> 1c83457a
 }
 
 func (s *softlayerFileService) Upload(destinationPath string, contents []byte) error {
 	s.logger.Debug(s.logTag, "Uploading file to %s", destinationPath)
 
 	buf := bytes.NewBuffer(contents)
-	err := s.sshClient.Upload(ROOT_USER_NAME, s.getRootPassword(s.virtualGuest), s.virtualGuest.PrimaryBackendIpAddress, buf, destinationPath)
+	err := s.sshClient.Upload(ROOT_USER_NAME, s.vm.GetRootPassword(), s.vm.GetPrimaryBackendIP(), buf, destinationPath)
 	if err != nil {
 		return bosherr.WrapErrorf(err, "Upload to %q failed", destinationPath)
 	}
 
-<<<<<<< HEAD
-	password := s.vm.GetRootPassword()
-	primaryIp := s.vm.GetPrimaryIP()
-
-	err = s.sshClient.UploadFile(ROOT_USER_NAME, password, primaryIp, tmpFilePath, destinationPath)
-	if err != nil {
-		return bosherr.WrapErrorf(err, "Uploading temporary file to destination '%s'", destinationPath)
-	}
-
-	return nil
-=======
 	s.logger.Debug(s.logTag, "Upload complete")
 
 	return nil
-}
-
-func (s *softlayerFileService) getRootPassword(virtualGuest datatypes.SoftLayer_Virtual_Guest) string {
-	passwords := virtualGuest.OperatingSystem.Passwords
-	for _, password := range passwords {
-		if password.Username == ROOT_USER_NAME {
-			return password.Password
-		}
-	}
-
-	return ""
->>>>>>> 1c83457a
 }