--- conflicted
+++ resolved
@@ -49,11 +49,7 @@
 				return c.createByOSReload(agentID, stemcell, cloudProps, networks, env)
 			}
 		case "manual":
-<<<<<<< HEAD
 			continue
-=======
-			return nil, bosherr.Error("Manual networking is not currently supported")
->>>>>>> e1e452d5
 		case "vip":
 			return nil, bosherr.Error("SoftLayer Not Support VIP netowrk")
 		default:
