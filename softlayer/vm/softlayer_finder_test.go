--- conflicted
+++ resolved
@@ -10,10 +10,8 @@
 
 	boshlog "github.com/cloudfoundry/bosh-utils/logger"
 
+	fakebmsclient "github.com/cloudfoundry-community/bosh-softlayer-tools/clients/fakes"
 	fakevm "github.com/cloudfoundry/bosh-softlayer-cpi/softlayer/vm/fakes"
-
-	fakebmsclient "github.com/cloudfoundry-community/bosh-softlayer-tools/clients/fakes"
-	fakesys "github.com/cloudfoundry/bosh-utils/system/fakes"
 	fakeslclient "github.com/maximilien/softlayer-go/client/fakes"
 )
 
@@ -22,36 +20,22 @@
 		softLayerClient        *fakeslclient.FakeSoftLayerClient
 		baremetalClient        *fakebmsclient.FakeBmpClient
 		agentEnvServiceFactory *fakevm.FakeAgentEnvServiceFactory
-		fs                     *fakesys.FakeFileSystem
 		logger                 boshlog.Logger
 		finder                 Finder
 	)
 
 	BeforeEach(func() {
 		softLayerClient = fakeslclient.NewFakeSoftLayerClient("fake-username", "fake-api-key")
-<<<<<<< HEAD
 		baremetalClient = fakebmsclient.NewFakeBmpClient("fake-username", "fake-api-key", "fake-url", "fake-configpath")
-		uuidGenerator = fakeuuid.NewFakeGenerator()
-=======
->>>>>>> 1c83457a
-		fs = fakesys.NewFakeFileSystem()
 		agentEnvServiceFactory = &fakevm.FakeAgentEnvServiceFactory{}
 		logger = boshlog.NewLogger(boshlog.LevelNone)
 
-<<<<<<< HEAD
 		finder = NewSoftLayerFinder(
 			softLayerClient,
 			baremetalClient,
 			agentEnvServiceFactory,
 			logger,
-			uuidGenerator,
-			fs,
 		)
-=======
-		finder = NewSoftLayerFinder(softLayerClient, agentEnvServiceFactory, logger)
-
-		testhelpers.SetTestFixtureForFakeSoftLayerClient(softLayerClient, "SoftLayer_Virtual_Guest_Service_getObject.json")
->>>>>>> 1c83457a
 	})
 
 	Describe("Find", func() {
