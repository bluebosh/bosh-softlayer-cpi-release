package vm_test

import (
	"encoding/json"
	"errors"
	"time"

	. "github.com/onsi/ginkgo"
	. "github.com/onsi/gomega"

	. "github.com/maximilien/bosh-softlayer-cpi/softlayer/vm"

	boshlog "github.com/cloudfoundry/bosh-utils/logger"

	testhelpers "github.com/maximilien/bosh-softlayer-cpi/test_helpers"

	bslcommon "github.com/maximilien/bosh-softlayer-cpi/softlayer/common"
	bslcdisk "github.com/maximilien/bosh-softlayer-cpi/softlayer/disk"
	bslcvm "github.com/maximilien/bosh-softlayer-cpi/softlayer/vm"

	common "github.com/maximilien/bosh-softlayer-cpi/common"
	fakedisk "github.com/maximilien/bosh-softlayer-cpi/softlayer/disk/fakes"
	fakestemcell "github.com/maximilien/bosh-softlayer-cpi/softlayer/stemcell/fakes"
	fakevm "github.com/maximilien/bosh-softlayer-cpi/softlayer/vm/fakes"
	fakesutil "github.com/maximilien/bosh-softlayer-cpi/util/fakes"
	fakeslclient "github.com/maximilien/softlayer-go/client/fakes"
)

var _ = Describe("SoftLayerVM", func() {
	var (
<<<<<<< HEAD
		timeoutTransactionsDeleteVM time.Duration
		softLayerClient             *fakeslclient.FakeSoftLayerClient
		sshClient                   *fakesutil.FakeSshClient
		agentEnvService             *fakevm.FakeAgentEnvService
		logger                      boshlog.Logger
		vm                          SoftLayerVM
		stemcell                    *fakestemcell.FakeStemcell
=======
		softLayerClient *fakeslclient.FakeSoftLayerClient
		sshClient       *fakesutil.FakeSshClient
		agentEnvService *fakevm.FakeAgentEnvService
		logger          boshlog.Logger
		vm              SoftLayerVM
>>>>>>> 6a28e247
	)

	BeforeEach(func() {
		softLayerClient = fakeslclient.NewFakeSoftLayerClient("fake-username", "fake-api-key")
		sshClient = fakesutil.NewFakeSshClient()
		agentEnvService = &fakevm.FakeAgentEnvService{}
		logger = boshlog.NewLogger(boshlog.LevelNone)

		vm = NewSoftLayerVM(1234, softLayerClient, sshClient, agentEnvService, logger)
	})

	Describe("Delete", func() {
		Context("valid VM ID is used", func() {
			BeforeEach(func() {
				fileNames := []string{
					"SoftLayer_Virtual_Guest_Service_getActiveTransactions_None.json",
					"SoftLayer_Virtual_Guest_Service_deleteObject_true.json",
					"SoftLayer_Virtual_Guest_Service_getActiveTransactions.json",
					"SoftLayer_Virtual_Guest_Service_getObject.json",
					"SoftLayer_Virtual_Guest_Service_getActiveTransaction.json",
					"SoftLayer_Virtual_Guest_Service_getEmptyObject.json",
				}
				testhelpers.SetTestFixturesForFakeSoftLayerClient(softLayerClient, fileNames)
			})

			It("deletes the VM successfully", func() {
				vm = NewSoftLayerVM(1234567, softLayerClient, sshClient, agentEnvService, logger)
				bslcommon.TIMEOUT = 2 * time.Second
				bslcommon.POLLING_INTERVAL = 1 * time.Second

				common.SetOSEnvVariable("OS_RELOAD_ENABLED", "FALSE")
				err := vm.Delete()
				Expect(err).ToNot(HaveOccurred())
			})

			It("postCheckActiveTransactionsForDeleteVM time out", func() {
				vm = NewSoftLayerVM(1234567, softLayerClient, sshClient, agentEnvService, logger)
				bslcommon.TIMEOUT = 1 * time.Second
				bslcommon.POLLING_INTERVAL = 1 * time.Second

				err := vm.Delete()
				Expect(err).To(HaveOccurred())
			})
		})

		Context("invalid VM ID is used", func() {
			BeforeEach(func() {
				fileNames := []string{
					"SoftLayer_Virtual_Guest_Service_getActiveTransactions.json",
					"SoftLayer_Virtual_Guest_Service_getActiveTransactions_None.json",
					"SoftLayer_Virtual_Guest_Service_deleteObject_false.json",
					"SoftLayer_Virtual_Guest_Service_getActiveTransactions.json",
					"SoftLayer_Virtual_Guest_Service_getObject.json",
					"SoftLayer_Virtual_Guest_Service_getActiveTransaction.json",
					"SoftLayer_Virtual_Guest_Service_getEmptyObject.json",
				}
				testhelpers.SetTestFixturesForFakeSoftLayerClient(softLayerClient, fileNames)
				vm = NewSoftLayerVM(00000, softLayerClient, sshClient, agentEnvService, logger)
				bslcommon.TIMEOUT = 2 * time.Second
				bslcommon.POLLING_INTERVAL = 1 * time.Second
			})

			It("fails deleting the VM", func() {
				err := vm.DeleteVM()
				Expect(err).To(HaveOccurred())
			})
		})
	})

	Describe("Reboot", func() {
		Context("valid VM ID is used", func() {
			BeforeEach(func() {
				softLayerClient.DoRawHttpRequestResponse = []byte("true")
				vm = NewSoftLayerVM(1234567, softLayerClient, sshClient, agentEnvService, logger)
			})

			It("reboots the VM successfully", func() {
				err := vm.Reboot()
				Expect(err).ToNot(HaveOccurred())
			})
		})

		Context("invalid VM ID is used", func() {
			BeforeEach(func() {
				softLayerClient.DoRawHttpRequestResponse = []byte("false")
				vm = NewSoftLayerVM(00000, softLayerClient, sshClient, agentEnvService, logger)
			})

			It("fails rebooting the VM", func() {
				err := vm.Reboot()
				Expect(err).To(HaveOccurred())
			})
		})
	})

	Describe("ReloadOS", func() {
		Context("valid VM ID is used", func() {
			BeforeEach(func() {
				fileNames := []string{
					"SoftLayer_Virtual_Guest_Service_getActiveTransactions_None.json",
					"SoftLayer_Virtual_Guest_Service_reloadOS.json",
					"SoftLayer_Virtual_Guest_Service_getActiveTransactions_NotNone.json",
					"SoftLayer_Virtual_Guest_Service_getPowerState.json",
				}
				testhelpers.SetTestFixturesForFakeSoftLayerClient(softLayerClient, fileNames)
				vm = NewSoftLayerVM(1234567, softLayerClient, sshClient, agentEnvService, logger, 2*time.Millisecond)
				stemcell = fakestemcell.NewFakeStemcell(123456, "5b7bc66a-72c6-447a-94a1-967803fcd76b", "non-dea")
			})

			It("os reload on the VM successfully", func() {
				err := vm.ReloadOS(stemcell, 1*time.Millisecond)
				Expect(err).ToNot(HaveOccurred())
			})
		})
	})

	Describe("SetMetadata", func() {
		var (
			metadata VMMetadata
		)

		Context("no tags found in metadata", func() {
			BeforeEach(func() {
				metadataBytes := []byte(`{
				  "director": "fake-director-uuid",
				  "name": "fake-director"
				}`)

				metadata = bslcvm.VMMetadata{}
				err := json.Unmarshal(metadataBytes, &metadata)
				Expect(err).ToNot(HaveOccurred())
			})

			It("does not set any tag values on the VM", func() {
				err := vm.SetMetadata(metadata)

				Expect(err).ToNot(HaveOccurred())
				Expect(softLayerClient.DoRawHttpRequestResponseCount).To(Equal(0))
			})
		})

		Context("found tags in metadata", func() {
			BeforeEach(func() {
				metadataBytes := []byte(`{
				  "director": "fake-director-uuid",
				  "name": "fake-director",
				  "tags": "test, tag, director"
				}`)

				metadata = bslcvm.VMMetadata{}
				err := json.Unmarshal(metadataBytes, &metadata)
				Expect(err).ToNot(HaveOccurred())

				softLayerClient.DoRawHttpRequestResponse = []byte("true")
			})

			It("the tags value is empty", func() {
				metadata["tags"] = ""
				err := vm.SetMetadata(metadata)

				Expect(err).ToNot(HaveOccurred())
				Expect(softLayerClient.DoRawHttpRequestResponseCount).To(Equal(0))
			})

			It("at least one tag found", func() {
				err := vm.SetMetadata(metadata)

				Expect(err).ToNot(HaveOccurred())
				Expect(softLayerClient.DoRawHttpRequestResponseCount).To(Equal(1))
			})

			Context("when SLVG.SetTags call fails", func() {
				BeforeEach(func() {
					softLayerClient.DoRawHttpRequestError = errors.New("fake-error")
				})

				It("fails with error", func() {
					err := vm.SetMetadata(metadata)

					Expect(err).To(HaveOccurred())
				})
			})
		})
	})

	Describe("ConfigureNetworks", func() {
		var (
			networks Networks
		)

		BeforeEach(func() {
			networks = Networks{}
			vm = NewSoftLayerVM(1234567, softLayerClient, sshClient, agentEnvService, logger)
		})

		It("returns NotSupportedError", func() {
			err := vm.ConfigureNetworks(networks)
			Expect(err).To(HaveOccurred())
			Expect(err.Error()).To(Equal("Not supported"))
			Expect(err.(NotSupportedError).Type()).To(Equal("Bosh::Clouds::NotSupported"))
		})
	})

	Describe("#AttachDisk", func() {
		var (
			disk bslcdisk.Disk
		)

		const expectedDmSetupLs1 = `
36090a0c8600058baa8283574c302c0fc-part1	(252:1)
36090a0c8600058baa8283574c302c0fc	(252:0)
`
		const expectedDmSetupLs2 = `
36090a0c8600058baa8283574c302c0fc-part1	(252:1)
36090a0c8600058baa8283574c302c0fc	(252:0)
36090a0c8600058baa8283574c302c0fd-part1	(252:1)
36090a0c8600058baa8283574c302c0fd	(252:0)
`
		const expectedPartitions1 = `major minor  #blocks  name

   7        0     131072 loop0
 202       16    2097152 xvdb
 202       17    2096451 xvdb1
 202        0   26214400 xvda
 202        1     248832 xvda1
 202        2   25963520 xvda2
 202       32  314572800 xvdc
 202       33  314568733 xvdc1
`
		const expectedPartitions2 = `major minor  #blocks  name

   7        0     131072 loop0
 202       16    2097152 xvdb
 202       17    2096451 xvdb1
 202        0   26214400 xvda
 202        1     248832 xvda1
 202        2   25963520 xvda2
 202       32  314572800 xvdc
 202       33  314568733 xvdc1
 252        0  314572800 dm-0
 252        1  314572799 dm-1
   8       16  314572800 sdb
   8       17  314572799 sdb1
`

		BeforeEach(func() {
			disk = fakedisk.NewFakeDisk(1234)
			fileNames := []string{
				"SoftLayer_Virtual_Guest_Service_getObject.json",
				"SoftLayer_Network_Storage_Service_getIscsiVolume.json",
				"SoftLayer_Network_Storage_Service_getAllowedVirtualGuests_None.json",
				"SoftLayer_Network_Storage_Service_allowAccessFromVirtualGuest.json",
				"SoftLayer_Virtual_Guest_Service_getAllowedHost.json",
				"SoftLayer_Network_Storage_Allowed_Host_Service_getCredential.json",
				"SoftLayer_Virtual_Guest_Service_getUserData_Without_PersistentDisk.json",
				"SoftLayer_Virtual_Guest_Service_getPowerState.json",
				"SoftLayer_Virtual_Guest_Service_getActiveTransactions_None.json",
				"SoftLayer_Virtual_Guest_Service_setMetadata.json",
				"SoftLayer_Virtual_Guest_Service_getActiveTransactions_None.json",
				"SoftLayer_Virtual_Guest_Service_configureMetadataDisk.json",
				"SoftLayer_Virtual_Guest_Service_getActiveTransactions.json",
				"SoftLayer_Virtual_Guest_Service_isPingable.json",
				"SoftLayer_Virtual_Guest_Service_getPowerState.json",
			}
			testhelpers.SetTestFixturesForFakeSoftLayerClient(softLayerClient, fileNames)
		})

		It("attaches the iSCSI volume successfully (multipath-tool installed)", func() {
			expectedCmdResults := []string{
				"/sbin/multipath",
				"No devices found",
				"",
				"",
				"",
				"",
				"",
				expectedDmSetupLs1,
			}
			testhelpers.SetTestFixturesForFakeSSHClient(sshClient, expectedCmdResults, nil)
			vm = NewSoftLayerVM(1234567, softLayerClient, sshClient, agentEnvService, logger)
			bslcommon.TIMEOUT = 2 * time.Second
			bslcommon.POLLING_INTERVAL = 1 * time.Second
			bslcommon.PAUSE_TIME = 1 * time.Second

			err := vm.AttachDisk(disk)
			Expect(err).ToNot(HaveOccurred())
		})

		It("attaches the iSCSI volume successfully (multipath-tool not installed)", func() {
			expectedCmdResults := []string{
				"",
				expectedPartitions1,
				"",
				"",
				"",
				"",
				"",
				expectedPartitions2,
			}
			testhelpers.SetTestFixturesForFakeSSHClient(sshClient, expectedCmdResults, nil)
			vm = NewSoftLayerVM(1234567, softLayerClient, sshClient, agentEnvService, logger)
			bslcommon.TIMEOUT = 2 * time.Second
			bslcommon.POLLING_INTERVAL = 1 * time.Second
			bslcommon.PAUSE_TIME = 1 * time.Second

			err := vm.AttachDisk(disk)
			Expect(err).ToNot(HaveOccurred())
		})

		It("attaches second iSCSI volume successfully (multipath-tool installed)", func() {
			expectedCmdResults := []string{
				"/sbin/multipath",
				expectedDmSetupLs1,
				"",
				"",
				"",
				"",
				"",
				expectedDmSetupLs2,
			}
			testhelpers.SetTestFixturesForFakeSSHClient(sshClient, expectedCmdResults, nil)
			vm = NewSoftLayerVM(1234567, softLayerClient, sshClient, agentEnvService, logger)
			bslcommon.TIMEOUT = 2 * time.Second
			bslcommon.POLLING_INTERVAL = 1 * time.Second
			bslcommon.PAUSE_TIME = 1 * time.Second

			err := vm.AttachDisk(disk)
			Expect(err).ToNot(HaveOccurred())
		})

		It("reports error when failed to attach the iSCSI volume", func() {
			testhelpers.SetTestFixturesForFakeSSHClient(sshClient, []string{"fake-result"}, errors.New("fake-error"))
			vm = NewSoftLayerVM(1234567, softLayerClient, sshClient, agentEnvService, logger)
			bslcommon.TIMEOUT = 2 * time.Second
			bslcommon.POLLING_INTERVAL = 1 * time.Second
			bslcommon.PAUSE_TIME = 1 * time.Second

			err := vm.AttachDisk(disk)
			Expect(err).To(HaveOccurred())
		})
	})

	Describe("#DetachDisk", func() {
		var (
			disk bslcdisk.Disk
		)

		const expectedTarget1 = `iqn.2001-05.com.equallogic:0-8a0906-ba580060c-fcc002c3743528a8-fake-user
`
		const expectedTarget2 = `iqn.1992-08.com.netapp:sjc0101
`
		const exportedPortals1 = `10.1.107.49:3260
`
		const expectedPortals2 = `10.1.236.90:3260,1033
10.1.106.75:3260,1030
`
		BeforeEach(func() {
			disk = fakedisk.NewFakeDisk(1234)
			fileNames := []string{
				"SoftLayer_Virtual_Guest_Service_getObject.json",
				"SoftLayer_Network_Storage_Service_getIscsiVolume.json",
				"SoftLayer_Network_Storage_Service_getAllowedVirtualGuests.json",
				"SoftLayer_Network_Storage_Service_removeAccessFromVirtualGuest.json",
				"SoftLayer_Virtual_Guest_Service_getUserData_With_PersistentDisk.json",
				"SoftLayer_Virtual_Guest_Service_getPowerState.json",
				"SoftLayer_Virtual_Guest_Service_getActiveTransactions_None.json",
				"SoftLayer_Virtual_Guest_Service_setMetadata.json",
				"SoftLayer_Virtual_Guest_Service_getActiveTransactions_None.json",
				"SoftLayer_Virtual_Guest_Service_configureMetadataDisk.json",
				"SoftLayer_Virtual_Guest_Service_getActiveTransactions.json",
				"SoftLayer_Virtual_Guest_Service_isPingable.json",
				"SoftLayer_Virtual_Guest_Service_getPowerState.json",
			}
			testhelpers.SetTestFixturesForFakeSoftLayerClient(softLayerClient, fileNames)
		})

		It("detaches legacy iSCSI volume successfully", func() {
			expectedCmdResults := []string{
				expectedTarget1,
				exportedPortals1,
				"",
			}
			testhelpers.SetTestFixturesForFakeSSHClient(sshClient, expectedCmdResults, nil)
			vm = NewSoftLayerVM(1234567, softLayerClient, sshClient, agentEnvService, logger)
			bslcommon.TIMEOUT = 2 * time.Second
			bslcommon.POLLING_INTERVAL = 1 * time.Second
			bslcommon.PAUSE_TIME = 1 * time.Second

			err := vm.DetachDisk(disk)
			Expect(err).ToNot(HaveOccurred())
		})

		It("detaches performance storage iSCSI volume successfully", func() {
			expectedCmdResults := []string{
				expectedTarget2,
				expectedPortals2,
				"",
				"",
			}
			testhelpers.SetTestFixturesForFakeSSHClient(sshClient, expectedCmdResults, nil)
			vm = NewSoftLayerVM(1234567, softLayerClient, sshClient, agentEnvService, logger)
			bslcommon.TIMEOUT = 2 * time.Second
			bslcommon.POLLING_INTERVAL = 1 * time.Second
			bslcommon.PAUSE_TIME = 1 * time.Second

			err := vm.DetachDisk(disk)
			Expect(err).ToNot(HaveOccurred())
		})

		It("reports error when failed to detach iSCSI volume", func() {
			testhelpers.SetTestFixturesForFakeSSHClient(sshClient, []string{"fake-result"}, errors.New("fake-error"))
			vm = NewSoftLayerVM(1234567, softLayerClient, sshClient, agentEnvService, logger)
			bslcommon.TIMEOUT = 2 * time.Second
			bslcommon.POLLING_INTERVAL = 1 * time.Second
			bslcommon.PAUSE_TIME = 1 * time.Second

			err := vm.DetachDisk(disk)
			Expect(err).To(HaveOccurred())
		})
	})
})<|MERGE_RESOLUTION|>--- conflicted
+++ resolved
@@ -28,21 +28,12 @@
 
 var _ = Describe("SoftLayerVM", func() {
 	var (
-<<<<<<< HEAD
-		timeoutTransactionsDeleteVM time.Duration
 		softLayerClient             *fakeslclient.FakeSoftLayerClient
 		sshClient                   *fakesutil.FakeSshClient
 		agentEnvService             *fakevm.FakeAgentEnvService
 		logger                      boshlog.Logger
 		vm                          SoftLayerVM
 		stemcell                    *fakestemcell.FakeStemcell
-=======
-		softLayerClient *fakeslclient.FakeSoftLayerClient
-		sshClient       *fakesutil.FakeSshClient
-		agentEnvService *fakevm.FakeAgentEnvService
-		logger          boshlog.Logger
-		vm              SoftLayerVM
->>>>>>> 6a28e247
 	)
 
 	BeforeEach(func() {
@@ -148,7 +139,7 @@
 					"SoftLayer_Virtual_Guest_Service_getPowerState.json",
 				}
 				testhelpers.SetTestFixturesForFakeSoftLayerClient(softLayerClient, fileNames)
-				vm = NewSoftLayerVM(1234567, softLayerClient, sshClient, agentEnvService, logger, 2*time.Millisecond)
+				vm = NewSoftLayerVM(1234567, softLayerClient, sshClient, agentEnvService, logger)
 				stemcell = fakestemcell.NewFakeStemcell(123456, "5b7bc66a-72c6-447a-94a1-967803fcd76b", "non-dea")
 			})
 
