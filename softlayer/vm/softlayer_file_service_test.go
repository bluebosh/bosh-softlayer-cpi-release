--- conflicted
+++ resolved
@@ -41,50 +41,18 @@
 
 	Describe("Upload", func() {
 		It("file contents into /var/vcap/file.ext", func() {
-<<<<<<< HEAD
-			expectedCmdResults := []string{
-				"",
-			}
-			testhelpers.SetTestFixturesForFakeSSHClient(sshClient, expectedCmdResults, nil)
-
 			softlayerFileService = NewSoftlayerFileService(sshClient, logger, uuidGenerator, fs)
-			softlayerFileService.SetVM(vm)
-			err := softlayerFileService.Upload("/var/vcap/file.ext", []byte("fake-contents"))
-=======
-			var virtualGuestService softlayer.SoftLayer_Virtual_Guest_Service
-			virtualGuestService, err := softLayerClient.GetSoftLayer_Virtual_Guest_Service()
-			Expect(err).ToNot(HaveOccurred())
-			virtualGuest, err := virtualGuestService.GetObject(1234567)
-			Expect(err).ToNot(HaveOccurred())
-
-			softlayerFileService = NewSoftlayerFileService(sshClient, virtualGuest, logger, uuidGenerator, fs)
-			err = softlayerFileService.Upload("/var/vcap/file.ext", []byte("fake-contents"))
->>>>>>> 4704d3b5
+		        softlayerFileService.SetVM(vm)
+			err := softlayerFileService.Upload("/var/vcap/file.ext", []byte("fake-contents"))7
 			Expect(err).ToNot(HaveOccurred())
 		})
 	})
 
 	Describe("Download", func() {
 		It("copies agent env into temporary location", func() {
-<<<<<<< HEAD
-			expectedCmdResults := []string{
-				"",
-			}
-			testhelpers.SetTestFixturesForFakeSSHClient(sshClient, expectedCmdResults, nil)
-
 			softlayerFileService = NewSoftlayerFileService(sshClient, logger, uuidGenerator, fs)
-			softlayerFileService.SetVM(vm)
+		        softlayerFileService.SetVM(vm)
 			_, err := softlayerFileService.Download("/fake-download-path/file.ext")
-=======
-			var virtualGuestService softlayer.SoftLayer_Virtual_Guest_Service
-			virtualGuestService, err := softLayerClient.GetSoftLayer_Virtual_Guest_Service()
-			Expect(err).ToNot(HaveOccurred())
-			virtualGuest, err := virtualGuestService.GetObject(1234567)
-			Expect(err).ToNot(HaveOccurred())
-
-			softlayerFileService = NewSoftlayerFileService(sshClient, virtualGuest, logger, uuidGenerator, fs)
-			_, err = softlayerFileService.Download("/fake-download-path/file.ext")
->>>>>>> 4704d3b5
 			Expect(err).To(HaveOccurred())
 			Expect(err.Error()).To(ContainSubstring("File not found"))
 		})
