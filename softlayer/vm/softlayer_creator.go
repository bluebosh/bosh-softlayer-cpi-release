package vm

import (
	"bytes"
	"fmt"
	"net"
	"net/url"
<<<<<<< HEAD
	"strings"
=======
	"strconv"
>>>>>>> 735a9923
	"text/template"
	"time"

	bosherr "github.com/cloudfoundry/bosh-utils/errors"
	boshlog "github.com/cloudfoundry/bosh-utils/logger"
	boshsys "github.com/cloudfoundry/bosh-utils/system"
	boshuuid "github.com/cloudfoundry/bosh-utils/uuid"

	common "github.com/maximilien/bosh-softlayer-cpi/common"
	bslcommon "github.com/maximilien/bosh-softlayer-cpi/softlayer/common"
	bslcstem "github.com/maximilien/bosh-softlayer-cpi/softlayer/stemcell"
	bslcvmpool "github.com/maximilien/bosh-softlayer-cpi/softlayer/vm/pool"
	sl "github.com/maximilien/softlayer-go/softlayer"

	util "github.com/maximilien/bosh-softlayer-cpi/util"
)

const softLayerCreatorLogTag = "SoftLayerCreator"

type SoftLayerCreator struct {
	softLayerClient        sl.Client
	agentEnvServiceFactory AgentEnvServiceFactory
<<<<<<< HEAD

	agentOptions AgentOptions
	logger       boshlog.Logger

	OsReloadTimeout time.Duration
=======
	agentOptions           AgentOptions
	logger                 boshlog.Logger
	uuidGenerator          boshuuid.Generator
	fs                     boshsys.FileSystem
>>>>>>> 735a9923
}

func NewSoftLayerCreator(softLayerClient sl.Client, agentEnvServiceFactory AgentEnvServiceFactory, agentOptions AgentOptions, logger boshlog.Logger, uuidGenerator boshuuid.Generator, fs boshsys.FileSystem) SoftLayerCreator {
	bslcommon.TIMEOUT = 60 * time.Minute
	bslcommon.POLLING_INTERVAL = 10 * time.Second

	return SoftLayerCreator{
		softLayerClient:        softLayerClient,
		agentEnvServiceFactory: agentEnvServiceFactory,
		agentOptions:           agentOptions,
		logger:                 logger,
<<<<<<< HEAD
		OsReloadTimeout:        30 * time.Second,
	}
}

func (c SoftLayerCreator) CreateNewVM(agentID string, stemcell bslcstem.Stemcell, cloudProps VMCloudProperties, networks Networks, env Environment) (VM, error) {
	virtualGuestTemplate, err := CreateVirtualGuestTemplate(agentID, stemcell, cloudProps, networks, env, c.agentOptions)
=======
		uuidGenerator:          uuidGenerator,
		fs:                     fs,
	}
}

func (c SoftLayerCreator) Create(agentID string, stemcell bslcstem.Stemcell, cloudProps VMCloudProperties, networks Networks, env Environment) (VM, error) {
	virtualGuestTemplate, err := CreateVirtualGuestTemplate(stemcell, cloudProps)
>>>>>>> 735a9923
	if err != nil {
		return SoftLayerVM{}, bosherr.WrapError(err, "Creating virtual guest template")
	}

	virtualGuestService, err := c.softLayerClient.GetSoftLayer_Virtual_Guest_Service()
	if err != nil {
		return SoftLayerVM{}, bosherr.WrapError(err, "Creating VirtualGuestService from SoftLayer client")
	}

	virtualGuest, err := virtualGuestService.CreateObject(virtualGuestTemplate)
	if err != nil {
		return SoftLayerVM{}, bosherr.WrapError(err, "Creating VirtualGuest from SoftLayer client")
	}

	if cloudProps.EphemeralDiskSize == 0 {
		err = bslcommon.WaitForVirtualGuest(c.softLayerClient, virtualGuest.Id, "RUNNING")
		if err != nil {
			return SoftLayerVM{}, bosherr.WrapError(err, fmt.Sprintf("PowerOn failed with VirtualGuest id `%d`", virtualGuest.Id))
		}

		err = bslcommon.WaitForVirtualGuestLastCompleteTransaction(c.softLayerClient, virtualGuest.Id, "Service Setup")
		if err != nil {
			return SoftLayerVM{}, bosherr.WrapErrorf(err, "Waiting for VirtualGuest `%d` has Service Setup transaction complete", virtualGuest.Id)
		}
	} else {
		err = bslcommon.AttachEphemeralDiskToVirtualGuest(c.softLayerClient, virtualGuest.Id, cloudProps.EphemeralDiskSize, c.logger)
		if err != nil {
			return SoftLayerVM{}, bosherr.WrapError(err, fmt.Sprintf("Attaching ephemeral disk to VirtualGuest `%d`", virtualGuest.Id))
		}
	}

	virtualGuest, err = bslcommon.GetObjectDetailsOnVirtualGuest(c.softLayerClient, virtualGuest.Id)
	if err != nil {
		return SoftLayerVM{}, bosherr.WrapErrorf(err, "Cannot get details from virtual guest with id: %d.", virtualGuest.Id)
	}

	softlayerFileService := NewSoftlayerFileService(util.GetSshClient(), virtualGuest, c.logger, c.uuidGenerator, c.fs)
	agentEnvService := c.agentEnvServiceFactory.New(softlayerFileService, strconv.Itoa(virtualGuest.Id))

	agentEnv := CreateAgentUserData(agentID, cloudProps, networks, env, c.agentOptions)
	if err != nil {
		return SoftLayerVM{}, bosherr.WrapErrorf(err, "Cannot agent env for virtual guest with id: %d.", virtualGuest.Id)
	}

	if len(cloudProps.BoshIp) == 0 {
		// update /etc/hosts file of bosh-init vm
		c.updateEtcHostsOfBoshInit(fmt.Sprintf("%s  %s", virtualGuest.PrimaryBackendIpAddress, virtualGuest.FullyQualifiedDomainName))
		// Update mbus url setting for bosh director: construct mbus url with new director ip
		mbus, err := c.parseMbusURL(c.agentOptions.Mbus, virtualGuest.PrimaryBackendIpAddress)
		if err != nil {
			return SoftLayerVM{}, bosherr.WrapErrorf(err, "Cannot construct mbus url.")
		}
		agentEnv.Mbus = mbus
	}

<<<<<<< HEAD
	if strings.ToUpper(common.GetOSEnvVariable("OS_RELOAD_ENABLED", "TRUE")) == "TRUE" {
		db, err := bslcvmpool.OpenDB(bslcvmpool.SQLITE_DB_FILE_PATH)
		if err != nil {
			return SoftLayerVM{}, bosherr.WrapError(err, "Opening DB")
		}

		vmInfoDB := bslcvmpool.NewVMInfoDB(vm.id, virtualGuestTemplate.Hostname+"."+virtualGuestTemplate.Domain, "t", stemcell.Uuid(), agentID, c.logger, db)
		err = vmInfoDB.InsertVMInfo(bslcvmpool.DB_RETRY_TIMEOUT, bslcvmpool.DB_RETRY_INTERVAL)
		if err != nil {
			return SoftLayerVM{}, bosherr.WrapError(err, "Failed to insert the record into VM pool DB")
		}
	}

	return vm, nil
}

func (c SoftLayerCreator) Create(agentID string, stemcell bslcstem.Stemcell, cloudProps VMCloudProperties, networks Networks, env Environment) (VM, error) {
	if strings.ToUpper(common.GetOSEnvVariable("OS_RELOAD_ENABLED", "TRUE")) == "FALSE" {
		return c.CreateNewVM(agentID, stemcell, cloudProps, networks, env)
	}

	if strings.Contains(cloudProps.VmNamePrefix, "-worker") {
		vm, err := c.CreateNewVM(agentID, stemcell, cloudProps, networks, env)
		return vm, err
	}

	err := bslcvmpool.InitVMPoolDB(bslcvmpool.DB_RETRY_TIMEOUT, bslcvmpool.DB_RETRY_INTERVAL, c.logger)
	if err != nil {
		return SoftLayerVM{}, bosherr.WrapError(err, "Failed to initialize VM pool DB")
	}

	db, err := bslcvmpool.OpenDB(bslcvmpool.SQLITE_DB_FILE_PATH)
	if err != nil {
		return SoftLayerVM{}, bosherr.WrapError(err, "Opening DB")
	}

	vmInfoDB := bslcvmpool.NewVMInfoDB(0, "", "f", "", agentID, c.logger, db)
	defer vmInfoDB.CloseDB()

	err = vmInfoDB.QueryVMInfobyAgentID(bslcvmpool.DB_RETRY_TIMEOUT, bslcvmpool.DB_RETRY_INTERVAL)
	if err != nil {
		return SoftLayerVM{}, bosherr.WrapError(err, "Failed to query VM info by given agent ID "+agentID)
	}

	if vmInfoDB.VmProperties.Id != 0 {
		c.logger.Info(softLayerCreatorLogTag, fmt.Sprintf("OS reload on the server id %d with stemcell %d", vmInfoDB.VmProperties.Id, stemcell.ID()))

		agentEnvService := c.agentEnvServiceFactory.New(vmInfoDB.VmProperties.Id)
		vm := NewSoftLayerVM(vmInfoDB.VmProperties.Id, c.softLayerClient, util.GetSshClient(), agentEnvService, c.logger)

		vm.ReloadOS(stemcell, c.OsReloadTimeout)
		if err != nil {
			return SoftLayerVM{}, bosherr.WrapError(err, "Failed to reload OS")
		}

		c.logger.Info(softLayerCreatorLogTag, fmt.Sprintf("Updated in_use flag to 't' for the VM %d in VM pool", vmInfoDB.VmProperties.Id))
		vmInfoDB.VmProperties.InUse = "t"
		err = vmInfoDB.UpdateVMInfoByID(bslcvmpool.DB_RETRY_TIMEOUT, bslcvmpool.DB_RETRY_INTERVAL)
		if err != nil {
			return vm, bosherr.WrapError(err, fmt.Sprintf("Failed to query VM info by given ID %d", vm.ID()))
		} else {
			return vm, nil
		}
	}

	vmInfoDB.VmProperties.InUse = ""
	err = vmInfoDB.QueryVMInfobyAgentID(bslcvmpool.DB_RETRY_TIMEOUT, bslcvmpool.DB_RETRY_INTERVAL)
	if err != nil {
		return SoftLayerVM{}, bosherr.WrapError(err, "Failed to query VM info by given agent ID "+agentID)
	}

	if vmInfoDB.VmProperties.Id != 0 {
		return SoftLayerVM{}, bosherr.WrapError(err, "Wrong in_use status in VM with agent ID "+agentID+", Do not create a new VM")
	} else {
		return c.CreateNewVM(agentID, stemcell, cloudProps, networks, env)
	}

}

// Private methods

func (c SoftLayerCreator) resolveNetworkIP(networks Networks) (string, error) {
	var network Network

	switch len(networks) {
	case 0:
		return "", bosherr.Error("Expected exactly one network; received zero")
	case 1:
		network = networks.First()
	default:
		return "", bosherr.Error("Expected exactly one network; received multiple")
=======
	err = agentEnvService.Update(agentEnv)
	if err != nil {
		return SoftLayerVM{}, bosherr.WrapError(err, "Updating VM's agent env")
>>>>>>> 735a9923
	}

	vm := NewSoftLayerVM(virtualGuest.Id, c.softLayerClient, util.GetSshClient(), agentEnvService, c.logger)

	return vm, nil
}

// Private methods
func (c SoftLayerCreator) parseMbusURL(mbusURL string, primaryBackendIpAddress string) (string, error) {
	parsedURL, err := url.Parse(mbusURL)
	if err != nil {
		return "", bosherr.WrapError(err, "Parsing Mbus URL")
	}
	var username, password, port string
	_, port, _ = net.SplitHostPort(parsedURL.Host)
	userInfo := parsedURL.User
	if userInfo != nil {
		username = userInfo.Username()
		password, _ = userInfo.Password()
		return fmt.Sprintf("https://%s:%s@%s:%s", username, password, primaryBackendIpAddress, port), nil
	}

	return fmt.Sprintf("https://%s:%s", primaryBackendIpAddress, port), nil
}

func (c SoftLayerCreator) updateEtcHostsOfBoshInit(record string) (err error) {
	buffer := bytes.NewBuffer([]byte{})
	t := template.Must(template.New("etc-hosts").Parse(ETC_HOSTS_TEMPLATE))

	err = t.Execute(buffer, record)
	if err != nil {
		return bosherr.WrapError(err, "Generating config from template")
	}

	err = c.fs.WriteFile("/etc/hosts", buffer.Bytes())
	if err != nil {
		return bosherr.WrapError(err, "Writing to /etc/hosts")
	}

	return nil
}

const ETC_HOSTS_TEMPLATE = `127.0.0.1 localhost
{{.}}
`<|MERGE_RESOLUTION|>--- conflicted
+++ resolved
@@ -5,11 +5,8 @@
 	"fmt"
 	"net"
 	"net/url"
-<<<<<<< HEAD
+	"strconv"
 	"strings"
-=======
-	"strconv"
->>>>>>> 735a9923
 	"text/template"
 	"time"
 
@@ -32,18 +29,12 @@
 type SoftLayerCreator struct {
 	softLayerClient        sl.Client
 	agentEnvServiceFactory AgentEnvServiceFactory
-<<<<<<< HEAD
-
-	agentOptions AgentOptions
-	logger       boshlog.Logger
-
-	OsReloadTimeout time.Duration
-=======
-	agentOptions           AgentOptions
-	logger                 boshlog.Logger
-	uuidGenerator          boshuuid.Generator
-	fs                     boshsys.FileSystem
->>>>>>> 735a9923
+
+	//OsReloadTimeout time.Duration
+	agentOptions  AgentOptions
+	logger        boshlog.Logger
+	uuidGenerator boshuuid.Generator
+	fs            boshsys.FileSystem
 }
 
 func NewSoftLayerCreator(softLayerClient sl.Client, agentEnvServiceFactory AgentEnvServiceFactory, agentOptions AgentOptions, logger boshlog.Logger, uuidGenerator boshuuid.Generator, fs boshsys.FileSystem) SoftLayerCreator {
@@ -55,22 +46,15 @@
 		agentEnvServiceFactory: agentEnvServiceFactory,
 		agentOptions:           agentOptions,
 		logger:                 logger,
-<<<<<<< HEAD
-		OsReloadTimeout:        30 * time.Second,
-	}
-}
-
-func (c SoftLayerCreator) CreateNewVM(agentID string, stemcell bslcstem.Stemcell, cloudProps VMCloudProperties, networks Networks, env Environment) (VM, error) {
-	virtualGuestTemplate, err := CreateVirtualGuestTemplate(agentID, stemcell, cloudProps, networks, env, c.agentOptions)
-=======
 		uuidGenerator:          uuidGenerator,
 		fs:                     fs,
 	}
 }
 
-func (c SoftLayerCreator) Create(agentID string, stemcell bslcstem.Stemcell, cloudProps VMCloudProperties, networks Networks, env Environment) (VM, error) {
+func (c SoftLayerCreator) CreateNewVM(agentID string, stemcell bslcstem.Stemcell, cloudProps VMCloudProperties, networks Networks, env Environment) (VM, error) {
+
 	virtualGuestTemplate, err := CreateVirtualGuestTemplate(stemcell, cloudProps)
->>>>>>> 735a9923
+
 	if err != nil {
 		return SoftLayerVM{}, bosherr.WrapError(err, "Creating virtual guest template")
 	}
@@ -84,13 +68,9 @@
 	if err != nil {
 		return SoftLayerVM{}, bosherr.WrapError(err, "Creating VirtualGuest from SoftLayer client")
 	}
+	fmt.Println(virtualGuest)
 
 	if cloudProps.EphemeralDiskSize == 0 {
-		err = bslcommon.WaitForVirtualGuest(c.softLayerClient, virtualGuest.Id, "RUNNING")
-		if err != nil {
-			return SoftLayerVM{}, bosherr.WrapError(err, fmt.Sprintf("PowerOn failed with VirtualGuest id `%d`", virtualGuest.Id))
-		}
-
 		err = bslcommon.WaitForVirtualGuestLastCompleteTransaction(c.softLayerClient, virtualGuest.Id, "Service Setup")
 		if err != nil {
 			return SoftLayerVM{}, bosherr.WrapErrorf(err, "Waiting for VirtualGuest `%d` has Service Setup transaction complete", virtualGuest.Id)
@@ -126,14 +106,20 @@
 		agentEnv.Mbus = mbus
 	}
 
-<<<<<<< HEAD
+	err = agentEnvService.Update(agentEnv)
+	if err != nil {
+		return SoftLayerVM{}, bosherr.WrapError(err, "Updating VM's agent env")
+	}
+
+	vm := NewSoftLayerVM(virtualGuest.Id, c.softLayerClient, util.GetSshClient(), agentEnvService, c.logger)
+
 	if strings.ToUpper(common.GetOSEnvVariable("OS_RELOAD_ENABLED", "TRUE")) == "TRUE" {
 		db, err := bslcvmpool.OpenDB(bslcvmpool.SQLITE_DB_FILE_PATH)
 		if err != nil {
 			return SoftLayerVM{}, bosherr.WrapError(err, "Opening DB")
 		}
 
-		vmInfoDB := bslcvmpool.NewVMInfoDB(vm.id, virtualGuestTemplate.Hostname+"."+virtualGuestTemplate.Domain, "t", stemcell.Uuid(), agentID, c.logger, db)
+		vmInfoDB := bslcvmpool.NewVMInfoDB(vm.ID(), virtualGuestTemplate.Hostname+"."+virtualGuestTemplate.Domain, "t", stemcell.Uuid(), agentID, c.logger, db)
 		err = vmInfoDB.InsertVMInfo(bslcvmpool.DB_RETRY_TIMEOUT, bslcvmpool.DB_RETRY_INTERVAL)
 		if err != nil {
 			return SoftLayerVM{}, bosherr.WrapError(err, "Failed to insert the record into VM pool DB")
@@ -174,13 +160,56 @@
 	if vmInfoDB.VmProperties.Id != 0 {
 		c.logger.Info(softLayerCreatorLogTag, fmt.Sprintf("OS reload on the server id %d with stemcell %d", vmInfoDB.VmProperties.Id, stemcell.ID()))
 
-		agentEnvService := c.agentEnvServiceFactory.New(vmInfoDB.VmProperties.Id)
-		vm := NewSoftLayerVM(vmInfoDB.VmProperties.Id, c.softLayerClient, util.GetSshClient(), agentEnvService, c.logger)
-
-		vm.ReloadOS(stemcell, c.OsReloadTimeout)
+		vm := NewSoftLayerVM(vmInfoDB.VmProperties.Id, c.softLayerClient, util.GetSshClient(), nil, c.logger)
+
+		bslcommon.TIMEOUT = 24 * time.Hour
+		err = vm.ReloadOS(stemcell)
 		if err != nil {
 			return SoftLayerVM{}, bosherr.WrapError(err, "Failed to reload OS")
 		}
+
+		if cloudProps.EphemeralDiskSize == 0 {
+			err = bslcommon.WaitForVirtualGuestLastCompleteTransaction(c.softLayerClient, vm.ID(), "Service Setup")
+			if err != nil {
+				return SoftLayerVM{}, bosherr.WrapErrorf(err, "Waiting for VirtualGuest `%d` has Service Setup transaction complete", vm.ID())
+			}
+		} else {
+			err = bslcommon.AttachEphemeralDiskToVirtualGuest(c.softLayerClient, vm.ID(), cloudProps.EphemeralDiskSize, c.logger)
+			if err != nil {
+				return SoftLayerVM{}, bosherr.WrapError(err, fmt.Sprintf("Attaching ephemeral disk to VirtualGuest `%d`", vm.ID()))
+			}
+		}
+
+		virtualGuest, err := bslcommon.GetObjectDetailsOnVirtualGuest(c.softLayerClient, vmInfoDB.VmProperties.Id)
+		if err != nil {
+			return SoftLayerVM{}, bosherr.WrapErrorf(err, "Cannot get details from virtual guest with id: %d.", virtualGuest.Id)
+		}
+
+		softlayerFileService := NewSoftlayerFileService(util.GetSshClient(), virtualGuest, c.logger, c.uuidGenerator, c.fs)
+		agentEnvService := c.agentEnvServiceFactory.New(softlayerFileService, strconv.Itoa(virtualGuest.Id))
+
+		agentEnv := CreateAgentUserData(agentID, cloudProps, networks, env, c.agentOptions)
+		if err != nil {
+			return SoftLayerVM{}, bosherr.WrapErrorf(err, "Cannot agent env for virtual guest with id: %d.", virtualGuest.Id)
+		}
+
+		if len(cloudProps.BoshIp) == 0 {
+			// update /etc/hosts file of bosh-init vm
+			c.updateEtcHostsOfBoshInit(fmt.Sprintf("%s  %s", virtualGuest.PrimaryBackendIpAddress, virtualGuest.FullyQualifiedDomainName))
+			// Update mbus url setting for bosh director: construct mbus url with new director ip
+			mbus, err := c.parseMbusURL(c.agentOptions.Mbus, virtualGuest.PrimaryBackendIpAddress)
+			if err != nil {
+				return SoftLayerVM{}, bosherr.WrapErrorf(err, "Cannot construct mbus url.")
+			}
+			agentEnv.Mbus = mbus
+		}
+
+		err = agentEnvService.Update(agentEnv)
+		if err != nil {
+			return SoftLayerVM{}, bosherr.WrapError(err, "Updating VM's agent env")
+		}
+
+		vm = NewSoftLayerVM(virtualGuest.Id, c.softLayerClient, util.GetSshClient(), agentEnvService, c.logger)
 
 		c.logger.Info(softLayerCreatorLogTag, fmt.Sprintf("Updated in_use flag to 't' for the VM %d in VM pool", vmInfoDB.VmProperties.Id))
 		vmInfoDB.VmProperties.InUse = "t"
@@ -190,6 +219,7 @@
 		} else {
 			return vm, nil
 		}
+
 	}
 
 	vmInfoDB.VmProperties.InUse = ""
@@ -204,30 +234,6 @@
 		return c.CreateNewVM(agentID, stemcell, cloudProps, networks, env)
 	}
 
-}
-
-// Private methods
-
-func (c SoftLayerCreator) resolveNetworkIP(networks Networks) (string, error) {
-	var network Network
-
-	switch len(networks) {
-	case 0:
-		return "", bosherr.Error("Expected exactly one network; received zero")
-	case 1:
-		network = networks.First()
-	default:
-		return "", bosherr.Error("Expected exactly one network; received multiple")
-=======
-	err = agentEnvService.Update(agentEnv)
-	if err != nil {
-		return SoftLayerVM{}, bosherr.WrapError(err, "Updating VM's agent env")
->>>>>>> 735a9923
-	}
-
-	vm := NewSoftLayerVM(virtualGuest.Id, c.softLayerClient, util.GetSshClient(), agentEnvService, c.logger)
-
-	return vm, nil
 }
 
 // Private methods
