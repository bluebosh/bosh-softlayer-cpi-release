--- conflicted
+++ resolved
@@ -16,20 +16,14 @@
 	boshsys "github.com/cloudfoundry/bosh-utils/system"
 	boshuuid "github.com/cloudfoundry/bosh-utils/uuid"
 
-<<<<<<< HEAD
-=======
-	common "github.com/cloudfoundry/bosh-softlayer-cpi/common"
->>>>>>> 06d7bc1e
 	bslcommon "github.com/cloudfoundry/bosh-softlayer-cpi/softlayer/common"
 	bslcstem "github.com/cloudfoundry/bosh-softlayer-cpi/softlayer/stemcell"
 	bslcvmpool "github.com/cloudfoundry/bosh-softlayer-cpi/softlayer/vm/pool"
 	datatypes "github.com/maximilien/softlayer-go/data_types"
 	sl "github.com/maximilien/softlayer-go/softlayer"
 
-<<<<<<< HEAD
+
 	common "github.com/cloudfoundry/bosh-softlayer-cpi/common"
-=======
->>>>>>> 06d7bc1e
 	util "github.com/cloudfoundry/bosh-softlayer-cpi/util"
 )
 
@@ -196,37 +190,8 @@
 		}
 	}
 
-<<<<<<< HEAD
 	softlayerFileService := NewSoftlayerFileService(util.GetSshClient(), virtualGuest, c.logger, c.uuidGenerator, c.fs)
 	agentEnvService := c.agentEnvServiceFactory.New(softlayerFileService, strconv.Itoa(virtualGuest.Id))
-=======
-		softlayerFileService := NewSoftlayerFileService(util.GetSshClient(), virtualGuest, c.logger, c.uuidGenerator, c.fs)
-		agentEnvService := c.agentEnvServiceFactory.New(softlayerFileService, strconv.Itoa(virtualGuest.Id))
-
-		if len(cloudProps.BoshIp) == 0 {
-			// update /etc/hosts file of bosh-init vm
-			c.updateEtcHostsOfBoshInit(fmt.Sprintf("%s  %s", virtualGuest.PrimaryBackendIpAddress, virtualGuest.FullyQualifiedDomainName))
-			// Update mbus url setting for bosh director: construct mbus url with new director ip
-			mbus, err := c.parseMbusURL(c.agentOptions.Mbus, virtualGuest.PrimaryBackendIpAddress)
-			if err != nil {
-				return SoftLayerVM{}, bosherr.WrapErrorf(err, "Cannot construct mbus url.")
-			}
-			c.agentOptions.Mbus = mbus
-		} else {
-			// Update mbus url setting
-			mbus, err := c.parseMbusURL(c.agentOptions.Mbus, cloudProps.BoshIp)
-			if err != nil {
-				return SoftLayerVM{}, bosherr.WrapErrorf(err, "Cannot construct mbus url.")
-			}
-			c.agentOptions.Mbus = mbus
-			// Update blobstore setting
-			switch c.agentOptions.Blobstore.Provider {
-			case BlobstoreTypeDav:
-				davConf := DavConfig(c.agentOptions.Blobstore.Options)
-				c.updateDavConfig(&davConf, cloudProps.BoshIp)
-			}
-		}
->>>>>>> 06d7bc1e
 
 	if len(cloudProps.BoshIp) == 0 {
 		// update /etc/hosts file of bosh-init vm
