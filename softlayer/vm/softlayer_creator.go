--- conflicted
+++ resolved
@@ -2,10 +2,8 @@
 
 import (
 	"fmt"
-<<<<<<< HEAD
+
 	"strings"
-=======
->>>>>>> df65ee8e
 	"time"
 
 	bosherr "github.com/cloudfoundry/bosh-utils/errors"
@@ -47,61 +45,10 @@
 	}
 }
 
-<<<<<<< HEAD
 func (c SoftLayerCreator) CreateNewVM(agentID string, stemcell bslcstem.Stemcell, cloudProps VMCloudProperties, networks Networks, env Environment) (VM, error) {
-
-	c.logger.Info(softLayerCreatorLogTag, fmt.Sprintf("Creating a new server with stemcell %d", stemcell.ID()))
-
-	disks := DisksSpec{}
-	if cloudProps.EphemeralDiskSize > 0 {
-		disks = DisksSpec{Ephemeral: "/dev/xvdc"}
-	}
-
-	// To keep consistent with legacy softlayer CPI, making agent name with prefix "vm-"
-	agentEnv := NewAgentEnvForVM(agentID, fmt.Sprintf("vm-%s", agentID), networks, disks, env, c.agentOptions)
-	metadata, err := json.Marshal(agentEnv)
-	if err != nil {
-		return SoftLayerVM{}, bosherr.WrapError(err, "Marshalling agent environment metadata")
-	}
-	dataBytes := []byte(metadata)
-	base64EncodedMetadata := base64.StdEncoding.EncodeToString(dataBytes)
-
-	virtualGuestTemplate := sldatatypes.SoftLayer_Virtual_Guest_Template{
-		Hostname:  cloudProps.VmNamePrefix + common.GetTimeStamp(time.Now().UTC()),
-		Domain:    cloudProps.Domain,
-		StartCpus: cloudProps.StartCpus,
-		MaxMemory: cloudProps.MaxMemory,
-
-		Datacenter: sldatatypes.Datacenter{
-			Name: cloudProps.Datacenter.Name,
-		},
-
-		BlockDeviceTemplateGroup: &sldatatypes.BlockDeviceTemplateGroup{
-			GlobalIdentifier: stemcell.Uuid(),
-		},
-
-		SshKeys: cloudProps.SshKeys,
-
-		HourlyBillingFlag: cloudProps.HourlyBillingFlag,
-		LocalDiskFlag:     cloudProps.LocalDiskFlag,
-
-		DedicatedAccountHostOnlyFlag:   cloudProps.DedicatedAccountHostOnlyFlag,
-		BlockDevices:                   cloudProps.BlockDevices,
-		NetworkComponents:              cloudProps.NetworkComponents,
-		PrivateNetworkOnlyFlag:         cloudProps.PrivateNetworkOnlyFlag,
-		PrimaryNetworkComponent:        &cloudProps.PrimaryNetworkComponent,
-		PrimaryBackendNetworkComponent: &cloudProps.PrimaryBackendNetworkComponent,
-		UserData: []sldatatypes.UserData{
-			sldatatypes.UserData{
-				Value: base64EncodedMetadata,
-			},
-		},
-=======
-func (c SoftLayerCreator) Create(agentID string, stemcell bslcstem.Stemcell, cloudProps VMCloudProperties, networks Networks, env Environment) (VM, error) {
 	virtualGuestTemplate, err := CreateVirtualGuestTemplate(agentID, stemcell, cloudProps, networks, env, c.agentOptions)
 	if err != nil {
 		return SoftLayerVM{}, bosherr.WrapError(err, "Creating virtual guest template")
->>>>>>> df65ee8e
 	}
 
 	virtualGuestService, err := c.softLayerClient.GetSoftLayer_Virtual_Guest_Service()
@@ -145,7 +92,7 @@
 	return vm, nil
 }
 
-<<<<<<< HEAD
+
 func (c SoftLayerCreator) Create(agentID string, stemcell bslcstem.Stemcell, cloudProps VMCloudProperties, networks Networks, env Environment) (VM, error) {
 	if strings.ToUpper(common.GetOSEnvVariable("OS_RELOAD_ENABLED", "TRUE")) == "FALSE" {
 		return c.CreateNewVM(agentID, stemcell, cloudProps, networks, env)
@@ -208,9 +155,8 @@
 	}
 
 }
-=======
+
 // Private methods
->>>>>>> df65ee8e
 
 func (c SoftLayerCreator) resolveNetworkIP(networks Networks) (string, error) {
 	var network Network
