--- conflicted
+++ resolved
@@ -39,25 +39,7 @@
 }
 
 func (c SoftLayerCreator) Create(agentID string, stemcell bslcstem.Stemcell, cloudProps VMCloudProperties, networks Networks, env Environment) (VM, error) {
-<<<<<<< HEAD
-	disks := DisksSpec{}
-	if cloudProps.EphemeralDiskSize > 0 {
-		disks = DisksSpec{Ephemeral: "/dev/xvdc"}
-	}
-
-	// Append powerdns ip as DNS resovler
-	nNetworks := make(map[string]Network)
-	for name, network := range networks {
-		network = network.AppendDNS(cloudProps.BoshIp)
-		nNetworks[name] = network
-	}
-
-	// To keep consistent with legacy softlayer CPI, making agent name with prefix "vm-"
-	agentEnv := NewAgentEnvForVM(agentID, fmt.Sprintf("vm-%s", agentID), nNetworks, disks, env, c.agentOptions)
-	metadata, err := json.Marshal(agentEnv)
-=======
 	virtualGuestTemplate, err := CreateVirtualGuestTemplate(agentID, stemcell, cloudProps, networks, env, c.agentOptions)
->>>>>>> b4a7f263
 	if err != nil {
 		return SoftLayerVM{}, bosherr.WrapError(err, "Creating virtual guest template")
 	}
