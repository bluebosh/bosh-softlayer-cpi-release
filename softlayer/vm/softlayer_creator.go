--- conflicted
+++ resolved
@@ -4,14 +4,11 @@
 	"bytes"
 	"encoding/json"
 	"fmt"
-<<<<<<< HEAD
-	"strings"
-=======
 	"net"
 	"net/url"
 	"text/template"
->>>>>>> 6a28e247
 	"time"
+	"strings"
 
 	bosherr "github.com/cloudfoundry/bosh-utils/errors"
 	boshlog "github.com/cloudfoundry/bosh-utils/logger"
@@ -81,20 +78,6 @@
 	}
 
 	agentEnvService := c.agentEnvServiceFactory.New(virtualGuest.Id)
-<<<<<<< HEAD
-	vm := NewSoftLayerVM(virtualGuest.Id, c.softLayerClient, util.GetSshClient(), agentEnvService, c.logger, TIMEOUT_TRANSACTIONS_CREATE_VM)
-
-	if strings.ToUpper(common.GetOSEnvVariable("OS_RELOAD_ENABLED", "TRUE")) == "TRUE" {
-		db, err := bslcvmpool.OpenDB(bslcvmpool.SQLITE_DB_FILE_PATH)
-		if err != nil {
-			return SoftLayerVM{}, bosherr.WrapError(err, "Opening DB")
-		}
-
-		vmInfoDB := bslcvmpool.NewVMInfoDB(vm.id, virtualGuestTemplate.Hostname+"."+virtualGuestTemplate.Domain, "t", stemcell.Uuid(), agentID, c.logger, db)
-		err = vmInfoDB.InsertVMInfo(bslcvmpool.DB_RETRY_TIMEOUT, bslcvmpool.DB_RETRY_INTERVAL)
-		if err != nil {
-			return SoftLayerVM{}, bosherr.WrapError(err, "Failed to insert the record into VM pool DB")
-=======
 	vm := NewSoftLayerVM(virtualGuest.Id, c.softLayerClient, util.GetSshClient(), agentEnvService, c.logger)
 
 	if len(cloudProps.BoshIp) == 0 {
@@ -129,7 +112,6 @@
 		err = bslcommon.ConfigureMetadataOnVirtualGuest(vm.softLayerClient, virtualGuest.Id, string(metadata), c.logger)
 		if err != nil {
 			return SoftLayerVM{}, bosherr.WrapError(err, fmt.Sprintf("Configuring metadata on VirtualGuest `%d`", virtualGuest.Id))
->>>>>>> 6a28e247
 		}
 	}
 
@@ -168,7 +150,7 @@
 		c.logger.Info(softLayerCreatorLogTag, fmt.Sprintf("OS reload on the server id %d with stemcell %d", vmInfoDB.VmProperties.Id, stemcell.ID()))
 
 		agentEnvService := c.agentEnvServiceFactory.New(vmInfoDB.VmProperties.Id)
-		vm := NewSoftLayerVM(vmInfoDB.VmProperties.Id, c.softLayerClient, util.GetSshClient(), agentEnvService, c.logger, TIMEOUT_TRANSACTIONS_OSRELOAD_VM)
+		vm := NewSoftLayerVM(vmInfoDB.VmProperties.Id, c.softLayerClient, util.GetSshClient(), agentEnvService, c.logger)
 
 		vm.ReloadOS(stemcell, c.OsReloadTimeout)
 		if err != nil {
