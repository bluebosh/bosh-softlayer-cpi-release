--- conflicted
+++ resolved
@@ -42,25 +42,15 @@
 	}
 }
 
-<<<<<<< HEAD
-func (c SoftLayerCreator) getTimeStample(now time.Time) string {
-=======
 func (c SoftLayerCreator) getTimeStamp(now time.Time) string {
->>>>>>> 8084d274
 	//utilize the constants list in the http://golang.org/src/time/format.go file to get the expect time formats
 	return now.Format("20060102-030405-") + strconv.Itoa(int(now.UnixNano()/1e6-now.Unix()*1e3))
 }
 
-<<<<<<< HEAD
 func (c SoftLayerCreator) CreateCCI(agentID string, stemcell bslcstem.Stemcell, cloudProps VMCloudProperties, networks Networks, env Environment) (VM, error) {
 
 	virtualGuestTemplate := sldatatypes.SoftLayer_Virtual_Guest_Template{
-		Hostname:  cloudProps.VmNamePrefix + c.getTimeStample(time.Now().UTC()),
-=======
-func (c SoftLayerCreator) Create(agentID string, stemcell bslcstem.Stemcell, cloudProps VMCloudProperties, networks Networks, env Environment) (VM, error) {
-	virtualGuestTemplate := sldatatypes.SoftLayer_Virtual_Guest_Template{
 		Hostname:  cloudProps.VmNamePrefix + c.getTimeStamp(time.Now().UTC()),
->>>>>>> 8084d274
 		Domain:    cloudProps.Domain,
 		StartCpus: cloudProps.StartCpus,
 		MaxMemory: cloudProps.MaxMemory,
