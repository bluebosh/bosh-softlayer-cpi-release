package vm

import (
	bosherr "github.com/cloudfoundry/bosh-utils/errors"
	boshlog "github.com/cloudfoundry/bosh-utils/logger"
<<<<<<< HEAD
	boshsys "github.com/cloudfoundry/bosh-utils/system"
	boshuuid "github.com/cloudfoundry/bosh-utils/uuid"
	"strconv"
=======
>>>>>>> 1c83457a

	bslcommon "github.com/cloudfoundry/bosh-softlayer-cpi/softlayer/common"

	bmscl "github.com/cloudfoundry-community/bosh-softlayer-tools/clients"
	"github.com/cloudfoundry/bosh-softlayer-cpi/util"
	sl "github.com/maximilien/softlayer-go/softlayer"
)

type softLayerFinder struct {
	softLayerClient        sl.Client
	baremetalClient        bmscl.BmpClient
	agentEnvServiceFactory AgentEnvServiceFactory
	logger                 boshlog.Logger
}

<<<<<<< HEAD
func NewSoftLayerFinder(softLayerClient sl.Client, baremetalClient bmscl.BmpClient, agentEnvServiceFactory AgentEnvServiceFactory, logger boshlog.Logger, uuidGenerator boshuuid.Generator, fs boshsys.FileSystem) Finder {
	return &softLayerFinder{
=======
func NewSoftLayerFinder(softLayerClient sl.Client, agentEnvServiceFactory AgentEnvServiceFactory, logger boshlog.Logger) SoftLayerFinder {
	return SoftLayerFinder{
>>>>>>> 1c83457a
		softLayerClient:        softLayerClient,
		baremetalClient:        baremetalClient,
		agentEnvServiceFactory: agentEnvServiceFactory,
		logger:                 logger,
	}
}

func (f *softLayerFinder) Find(vmID int) (VM, bool, error) {
	softlayerFileService := NewSoftlayerFileService(util.GetSshClient(), f.logger, f.uuidGenerator, f.fs)
	agentEnvService := f.agentEnvServiceFactory.New(softlayerFileService, strconv.Itoa(vmID))

	_, err := bslcommon.GetObjectDetailsOnVirtualGuest(f.softLayerClient, vmID)
	if err != nil {
		_, err := bslcommon.GetObjectDetailsOnHardware(f.softLayerClient, vmID)
		if err != nil {
			return nil, false, bosherr.Errorf("Failed to find VM or Baremetal %d", vmID)
		}
		vm := NewSoftLayerHardware(vmID, f.softLayerClient, f.baremetalClient, util.GetSshClient(), agentEnvService, f.logger)
		softlayerFileService.SetVM(vm)
		return vm, true, nil
	}

<<<<<<< HEAD
	vm := NewSoftLayerVirtualGuest(vmID, f.softLayerClient, util.GetSshClient(), agentEnvService, f.logger)
	softlayerFileService.SetVM(vm)
	return vm, true, nil
=======
	vm, found := SoftLayerVM{}, true
	if virtualGuest.Id == vmID {
		softlayerFileService := NewSoftlayerFileService(util.GetSshClient(), virtualGuest, f.logger)
		vm = NewSoftLayerVM(vmID, f.softLayerClient, util.GetSshClient(), f.agentEnvServiceFactory.New(softlayerFileService, strconv.Itoa(vmID)), f.logger)
	} else {
		found = false
	}

	return vm, found, nil
>>>>>>> 1c83457a
}<|MERGE_RESOLUTION|>--- conflicted
+++ resolved
@@ -3,12 +3,6 @@
 import (
 	bosherr "github.com/cloudfoundry/bosh-utils/errors"
 	boshlog "github.com/cloudfoundry/bosh-utils/logger"
-<<<<<<< HEAD
-	boshsys "github.com/cloudfoundry/bosh-utils/system"
-	boshuuid "github.com/cloudfoundry/bosh-utils/uuid"
-	"strconv"
-=======
->>>>>>> 1c83457a
 
 	bslcommon "github.com/cloudfoundry/bosh-softlayer-cpi/softlayer/common"
 
@@ -24,13 +18,8 @@
 	logger                 boshlog.Logger
 }
 
-<<<<<<< HEAD
-func NewSoftLayerFinder(softLayerClient sl.Client, baremetalClient bmscl.BmpClient, agentEnvServiceFactory AgentEnvServiceFactory, logger boshlog.Logger, uuidGenerator boshuuid.Generator, fs boshsys.FileSystem) Finder {
+func NewSoftLayerFinder(softLayerClient sl.Client, baremetalClient bmscl.BmpClient, agentEnvServiceFactory AgentEnvServiceFactory, logger boshlog.Logger) Finder {
 	return &softLayerFinder{
-=======
-func NewSoftLayerFinder(softLayerClient sl.Client, agentEnvServiceFactory AgentEnvServiceFactory, logger boshlog.Logger) SoftLayerFinder {
-	return SoftLayerFinder{
->>>>>>> 1c83457a
 		softLayerClient:        softLayerClient,
 		baremetalClient:        baremetalClient,
 		agentEnvServiceFactory: agentEnvServiceFactory,
@@ -39,8 +28,8 @@
 }
 
 func (f *softLayerFinder) Find(vmID int) (VM, bool, error) {
-	softlayerFileService := NewSoftlayerFileService(util.GetSshClient(), f.logger, f.uuidGenerator, f.fs)
-	agentEnvService := f.agentEnvServiceFactory.New(softlayerFileService, strconv.Itoa(vmID))
+	softlayerFileService := NewSoftlayerFileService(util.GetSshClient(), f.logger)
+	agentEnvService := f.agentEnvServiceFactory.New(softlayerFileService)
 
 	_, err := bslcommon.GetObjectDetailsOnVirtualGuest(f.softLayerClient, vmID)
 	if err != nil {
@@ -53,19 +42,7 @@
 		return vm, true, nil
 	}
 
-<<<<<<< HEAD
 	vm := NewSoftLayerVirtualGuest(vmID, f.softLayerClient, util.GetSshClient(), agentEnvService, f.logger)
 	softlayerFileService.SetVM(vm)
 	return vm, true, nil
-=======
-	vm, found := SoftLayerVM{}, true
-	if virtualGuest.Id == vmID {
-		softlayerFileService := NewSoftlayerFileService(util.GetSshClient(), virtualGuest, f.logger)
-		vm = NewSoftLayerVM(vmID, f.softLayerClient, util.GetSshClient(), f.agentEnvServiceFactory.New(softlayerFileService, strconv.Itoa(vmID)), f.logger)
-	} else {
-		found = false
-	}
-
-	return vm, found, nil
->>>>>>> 1c83457a
 }