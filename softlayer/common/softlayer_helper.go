--- conflicted
+++ resolved
@@ -50,21 +50,13 @@
 	}
 
 	err = WaitForVirtualGuestToHaveNoRunningTransaction(softLayerClient, virtualGuestId, logger)
-<<<<<<< HEAD
+
 	if err != nil {
 		return bosherr.WrapErrorf(err, "Waiting for VirtualGuest `%d` no transcation in progress", virtualGuestId)
 	}
 
 	err = WaitForVirtualGuestUpgradeComplete(softLayerClient, virtualGuestId)
 	if err != nil {
-=======
-	if err != nil {
-		return bosherr.WrapErrorf(err, "Waiting for VirtualGuest `%d` no transcation in progress", virtualGuestId)
-	}
-
-	err = WaitForVirtualGuestUpgradeComplete(softLayerClient, virtualGuestId)
-	if err != nil {
->>>>>>> 3cc5e56e
 		return bosherr.WrapErrorf(err, "Waiting for VirtualGuest `%d` upgrade complete", virtualGuestId)
 	}
 
