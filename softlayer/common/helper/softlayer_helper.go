package helper

import (
	"strings"
	"time"

	bosherr "github.com/cloudfoundry/bosh-utils/errors"
	boshlog "github.com/cloudfoundry/bosh-utils/logger"
	boshretry "github.com/cloudfoundry/bosh-utils/retrystrategy"
	"github.com/pivotal-golang/clock"

	datatypes "github.com/maximilien/softlayer-go/data_types"
	sl "github.com/maximilien/softlayer-go/softlayer"
)

var (
<<<<<<< HEAD
	TIMEOUT             time.Duration
	POLLING_INTERVAL    time.Duration
	LocalDiskFlagNotSet bool
	LengthOfHostName    int
	NetworkInterface    string
=======
	TIMEOUT                   time.Duration
	POLLING_INTERVAL          time.Duration
	LocalDiskFlagNotSet       bool
	LengthOfHostName          int
	LocalDNSConfigurationFile string
>>>>>>> 8eb993af
)

type SoftLayer_Hardware_Parameters struct {
	Parameters []datatypes.SoftLayer_Hardware `json:"parameters"`
}

func AttachEphemeralDiskToVirtualGuest(softLayerClient sl.Client, virtualGuestId int, diskSize int, logger boshlog.Logger) error {
	err := WaitForVirtualGuestLastCompleteTransaction(softLayerClient, virtualGuestId, "Service Setup")
	if err != nil {
		return bosherr.WrapErrorf(err, "Waiting for VirtualGuest `%d` has Service Setup transaction complete", virtualGuestId)
	}

	err = WaitForVirtualGuestToHaveNoRunningTransactions(softLayerClient, virtualGuestId)
	if err != nil {
		return bosherr.WrapErrorf(err, "Waiting for VirtualGuest `%d` to have no pending transactions", virtualGuestId)
	}

	service, err := softLayerClient.GetSoftLayer_Virtual_Guest_Service()
	if err != nil {
		return bosherr.WrapErrorf(err, "Attaching ephemeral disk to VirtualGuest `%d`", virtualGuestId)
	}

	receipt, err := service.AttachEphemeralDisk(virtualGuestId, diskSize)
	if err != nil {
		if !strings.Contains(err.Error(), "A current price was provided for the upgrade order") {
			return err
		}
	}

	if receipt.OrderId == 0 {
		return nil
	}

	err = WaitForVirtualGuestToHaveRunningTransaction(softLayerClient, virtualGuestId, logger)
	if err != nil {
		return bosherr.WrapErrorf(err, "Waiting for VirtualGuest `%d` to launch transaction", virtualGuestId)
	}

	err = WaitForVirtualGuestToHaveNoRunningTransaction(softLayerClient, virtualGuestId, logger)

	if err != nil {
		return bosherr.WrapErrorf(err, "Waiting for VirtualGuest `%d` no transcation in progress", virtualGuestId)
	}

	err = WaitForVirtualGuestUpgradeComplete(softLayerClient, virtualGuestId)
	if err != nil {
		return bosherr.WrapErrorf(err, "Waiting for VirtualGuest `%d` upgrade complete", virtualGuestId)
	}

	err = WaitForVirtualGuest(softLayerClient, virtualGuestId, "RUNNING")
	if err != nil {
		return bosherr.WrapErrorf(err, "Waiting for VirtualGuest `%d`", virtualGuestId)
	}

	blockDevices, err := service.GetBlockDevices(virtualGuestId)
	if err != nil {
		return bosherr.WrapErrorf(err, "Get the attached ephemeral disk of VirtualGuest `%d`", virtualGuestId)
	}
	if len(blockDevices) < 3 {
		return bosherr.WrapErrorf(err, "The ephemeral disk is not attached on VirtualGuest `%d` properly, one possible reason is there is not enough disk resource.", virtualGuestId)
	}

	return nil
}

func WaitForVirtualGuestToHaveNoRunningTransactions(softLayerClient sl.Client, virtualGuestId int) error {
	virtualGuestService, err := softLayerClient.GetSoftLayer_Virtual_Guest_Service()
	if err != nil {
		return bosherr.WrapError(err, "Creating VirtualGuestService from SoftLayer client")
	}

	totalTime := time.Duration(0)
	for totalTime < TIMEOUT {
		activeTransactions, err := virtualGuestService.GetActiveTransactions(virtualGuestId)
		if err != nil {
			return bosherr.WrapError(err, "Getting active transaction from SoftLayer client")
		}

		if len(activeTransactions) == 0 {
			return nil
		}

		totalTime += POLLING_INTERVAL
		time.Sleep(POLLING_INTERVAL)
	}

	return bosherr.Errorf("Waiting for virtual guest with ID '%d' to have no active transactions", virtualGuestId)
}

func WaitForVirtualGuestToHaveRunningTransaction(softLayerClient sl.Client, virtualGuestId int, logger boshlog.Logger) error {
	virtualGuestService, err := softLayerClient.GetSoftLayer_Virtual_Guest_Service()
	if err != nil {
		return bosherr.WrapError(err, "Creating VirtualGuestService from SoftLayer client")
	}

	totalTime := time.Duration(0)
	for totalTime < TIMEOUT {
		activeTransactions, err := virtualGuestService.GetActiveTransactions(virtualGuestId)
		if err != nil {
			return bosherr.WrapErrorf(err, "Getting active transaction against virtual guest %d", virtualGuestId)
		}

		if len(activeTransactions) > 0 {
			return nil
		}

		totalTime += POLLING_INTERVAL
		time.Sleep(POLLING_INTERVAL)
	}

	return bosherr.Errorf("Waiting for virtual guest with ID '%d' to have no active transactions", virtualGuestId)
}

func WaitForVirtualGuestToHaveNoRunningTransaction(softLayerClient sl.Client, virtualGuestId int, logger boshlog.Logger) error {

	virtualGuestService, err := softLayerClient.GetSoftLayer_Virtual_Guest_Service()
	if err != nil {
		return bosherr.WrapError(err, "Creating VirtualGuestService from SoftLayer client")
	}

	totalTime := time.Duration(0)
	for totalTime < TIMEOUT {
		activeTransactions, err := virtualGuestService.GetActiveTransactions(virtualGuestId)
		if err != nil {
			return bosherr.WrapErrorf(err, "Getting active transaction against virtual guest %d", virtualGuestId)
		}

		if len(activeTransactions) == 0 {
			return nil
		}

		totalTime += POLLING_INTERVAL
		time.Sleep(POLLING_INTERVAL)
	}

	return bosherr.Errorf("Waiting for virtual guest with ID '%d' to have no active transactions", virtualGuestId)

}

func WaitForVirtualGuest(softLayerClient sl.Client, virtualGuestId int, targetState string) error {
	virtualGuestService, err := softLayerClient.GetSoftLayer_Virtual_Guest_Service()
	if err != nil {
		return bosherr.WrapError(err, "Creating VirtualGuestService from SoftLayer client")
	}

	totalTime := time.Duration(0)
	for totalTime < TIMEOUT {
		vgPowerState, err := virtualGuestService.GetPowerState(virtualGuestId)
		if err != nil {
			return bosherr.WrapErrorf(err, "Getting Power State for virtual guest with ID '%d'", virtualGuestId)
		}

		if strings.Contains(vgPowerState.KeyName, targetState) {
			return nil
		}

		totalTime += POLLING_INTERVAL
		time.Sleep(POLLING_INTERVAL)
	}

	return bosherr.Errorf("Waiting for virtual guest with ID '%d' to have be in state '%s'", virtualGuestId, targetState)
}

func WaitForVirtualGuestLastCompleteTransaction(softLayerClient sl.Client, virtualGuestId int, targetTransaction string) error {
	virtualGuestService, err := softLayerClient.GetSoftLayer_Virtual_Guest_Service()
	if err != nil {
		return bosherr.WrapError(err, "Creating VirtualGuestService from SoftLayer client")
	}

	totalTime := time.Duration(0)
	for totalTime < TIMEOUT {
		lastTransaction, err := virtualGuestService.GetLastTransaction(virtualGuestId)
		if err != nil {
			return bosherr.WrapErrorf(err, "Getting Last Complete Transaction for virtual guest with ID '%d'", virtualGuestId)
		}

		if strings.Contains(lastTransaction.TransactionGroup.Name, targetTransaction) && strings.Contains(lastTransaction.TransactionStatus.FriendlyName, "Complete") {
			return nil
		}

		totalTime += POLLING_INTERVAL
		time.Sleep(POLLING_INTERVAL)
	}

	return bosherr.Errorf("Waiting for virtual guest with ID '%d' to have last transaction '%s'", virtualGuestId, targetTransaction)
}

func WaitForVirtualGuestIsNotPingable(softLayerClient sl.Client, virtualGuestId int, logger boshlog.Logger) error {
	virtualGuestService, err := softLayerClient.GetSoftLayer_Virtual_Guest_Service()
	if err != nil {
		return bosherr.WrapError(err, "Creating VirtualGuestService from SoftLayer client")
	}

	checkPingableRetryable := boshretry.NewRetryable(
		func() (bool, error) {
			state, err := virtualGuestService.IsPingable(virtualGuestId)
			if err != nil {
				return false, bosherr.WrapErrorf(err, "Checking pingable against virtual guest %d", virtualGuestId)
			} else {
				if state {
					return true, bosherr.Errorf("virtual guest %d is pingable", virtualGuestId)
				} else {
					return false, nil
				}
			}
		})

	timeService := clock.NewClock()
	timeoutRetryStrategy := boshretry.NewTimeoutRetryStrategy(TIMEOUT, POLLING_INTERVAL, checkPingableRetryable, timeService, logger)
	err = timeoutRetryStrategy.Try()
	if err != nil {
		return bosherr.Errorf("Waiting for virtual guest with ID '%d' is not pingable", virtualGuestId)
	}

	return nil
}

func WaitForVirtualGuestIsPingable(softLayerClient sl.Client, virtualGuestId int, logger boshlog.Logger) error {
	virtualGuestService, err := softLayerClient.GetSoftLayer_Virtual_Guest_Service()
	if err != nil {
		return bosherr.WrapError(err, "Creating VirtualGuestService from SoftLayer client")
	}

	checkPingableRetryable := boshretry.NewRetryable(
		func() (bool, error) {
			state, err := virtualGuestService.IsPingable(virtualGuestId)
			if err != nil {
				return false, bosherr.WrapErrorf(err, "Checking pingable against virtual guest %d", virtualGuestId)
			} else {
				if state {
					return false, nil
				} else {
					return true, bosherr.Errorf("virtual guest %d is not pingable", virtualGuestId)
				}
			}
		})

	timeService := clock.NewClock()
	timeoutRetryStrategy := boshretry.NewTimeoutRetryStrategy(TIMEOUT, POLLING_INTERVAL, checkPingableRetryable, timeService, logger)
	err = timeoutRetryStrategy.Try()
	if err != nil {
		return bosherr.Errorf("Waiting for virtual guest with ID '%d' is not pingable", virtualGuestId)
	}
	return nil
}

func WaitForVirtualGuestUpgradeComplete(softLayerClient sl.Client, virtualGuestId int) error {
	virtualGuestService, err := softLayerClient.GetSoftLayer_Virtual_Guest_Service()
	if err != nil {
		return bosherr.WrapError(err, "Creating VirtualGuestService from SoftLayer client")
	}

	totalTime := time.Duration(0)
	for totalTime < TIMEOUT {
		lastTransaction, err := virtualGuestService.GetLastTransaction(virtualGuestId)
		if err != nil {
			return bosherr.WrapErrorf(err, "Getting Last Complete Transaction for virtual guest with ID '%d'", virtualGuestId)
		}

		if strings.Contains(lastTransaction.TransactionGroup.Name, "Cloud Migrate") && strings.Contains(lastTransaction.TransactionStatus.FriendlyName, "Complete") {
			return nil
		}

		if strings.Contains(lastTransaction.TransactionGroup.Name, "Cloud Instance Upgrade") && strings.Contains(lastTransaction.TransactionStatus.FriendlyName, "Complete") {
			return nil
		}

		totalTime += POLLING_INTERVAL
		time.Sleep(POLLING_INTERVAL)
	}

	return bosherr.Errorf("Waiting for virtual guest with ID '%d' to update complete", virtualGuestId)
}

func WaitForVirtualGuestToTargetState(softLayerClient sl.Client, virtualGuestId int, targetState string, logger boshlog.Logger) error {
	virtualGuestService, err := softLayerClient.GetSoftLayer_Virtual_Guest_Service()
	if err != nil {
		return bosherr.WrapError(err, "Creating VirtualGuestService from SoftLayer client")
	}

	getTargetStateRetryable := boshretry.NewRetryable(
		func() (bool, error) {
			vgPowerState, err := virtualGuestService.GetPowerState(virtualGuestId)
			if err != nil {
				return false, bosherr.WrapErrorf(err, "Getting PowerState from virtual guest %d", virtualGuestId)
			} else {
				if strings.Contains(vgPowerState.KeyName, targetState) {
					return false, nil
				}
				return true, bosherr.Errorf("The PowerState of virtual guest %d is not targetState %s", virtualGuestId, targetState)
			}
		})

	timeService := clock.NewClock()
	timeoutRetryStrategy := boshretry.NewTimeoutRetryStrategy(TIMEOUT, POLLING_INTERVAL, getTargetStateRetryable, timeService, logger)
	err = timeoutRetryStrategy.Try()
	if err != nil {
		return bosherr.Errorf("Waiting for virtual guest with ID '%d' to have be in state '%s'", virtualGuestId, targetState)
	}

	return nil
}

func GetObjectDetailsOnVirtualGuest(softLayerClient sl.Client, virtualGuestId int) (datatypes.SoftLayer_Virtual_Guest, error) {
	virtualGuestService, err := softLayerClient.GetSoftLayer_Virtual_Guest_Service()
	if err != nil {
		return datatypes.SoftLayer_Virtual_Guest{}, bosherr.WrapError(err, "Cannot get softlayer virtual guest service.")
	}
	virtualGuest, err := virtualGuestService.GetObject(virtualGuestId)
	if err != nil {
		return datatypes.SoftLayer_Virtual_Guest{}, bosherr.WrapErrorf(err, "Cannot get virtual guest with id: %d", virtualGuestId)
	}
	return virtualGuest, nil
}

func GetObjectDetailsOnHardware(softLayerClient sl.Client, hardwareId int) (datatypes.SoftLayer_Hardware, error) {
	hardwareService, err := softLayerClient.GetSoftLayer_Hardware_Service()
	if err != nil {
		return datatypes.SoftLayer_Hardware{}, bosherr.WrapError(err, "Cannot get softlayer hardeare service.")
	}
	hardware, err := hardwareService.GetObject(hardwareId)
	if err != nil {
		return datatypes.SoftLayer_Hardware{}, bosherr.WrapErrorf(err, "Cannot get hardware with id: %d", hardwareId)
	}
	return hardware, nil
}<|MERGE_RESOLUTION|>--- conflicted
+++ resolved
@@ -14,19 +14,12 @@
 )
 
 var (
-<<<<<<< HEAD
-	TIMEOUT             time.Duration
-	POLLING_INTERVAL    time.Duration
-	LocalDiskFlagNotSet bool
-	LengthOfHostName    int
-	NetworkInterface    string
-=======
 	TIMEOUT                   time.Duration
 	POLLING_INTERVAL          time.Duration
 	LocalDiskFlagNotSet       bool
 	LengthOfHostName          int
+	NetworkInterface          string
 	LocalDNSConfigurationFile string
->>>>>>> 8eb993af
 )
 
 type SoftLayer_Hardware_Parameters struct {
