package hardware_test

import (
	"encoding/json"
	. "github.com/onsi/ginkgo"
	. "github.com/onsi/gomega"
	"time"
	. "github.com/cloudfoundry/bosh-softlayer-cpi/softlayer/hardware"

	testhelpers "github.com/cloudfoundry/bosh-softlayer-cpi/test_helpers"

	fakebmsclient "github.com/cloudfoundry-community/bosh-softlayer-tools/clients/fakes"
	fakescommon "github.com/cloudfoundry/bosh-softlayer-cpi/softlayer/common/fakes"
	fakesutil "github.com/cloudfoundry/bosh-softlayer-cpi/util/fakes"
	fakeslclient "github.com/maximilien/softlayer-go/client/fakes"

	bmsclients "github.com/cloudfoundry-community/bosh-softlayer-tools/clients"
	bslcommon "github.com/cloudfoundry/bosh-softlayer-cpi/softlayer/common"
	bslcstem "github.com/cloudfoundry/bosh-softlayer-cpi/softlayer/stemcell"

	boshlog "github.com/cloudfoundry/bosh-utils/logger"

	sldatatypes "github.com/maximilien/softlayer-go/data_types"
	slh "github.com/cloudfoundry/bosh-softlayer-cpi/softlayer/common/helper"
)

var _ = Describe("SoftLayer_Hardware_Creator", func() {
	var (
		softLayerClient *fakeslclient.FakeSoftLayerClient
		baremetalClient *fakebmsclient.FakeBmpClient
		sshClient       *fakesutil.FakeSshClient
<<<<<<< HEAD
		vmFinder *fakescommon.FakeVMFinder
=======
		fakeVmFinder    *fakescommon.FakeVMFinder
>>>>>>> 245e31cf
		agentOptions    bslcommon.AgentOptions
		logger          boshlog.Logger
		creator         bslcommon.VMCreator
	)

	BeforeEach(func() {
		softLayerClient = fakeslclient.NewFakeSoftLayerClient("fake-username", "fake-api-key")
		baremetalClient = fakebmsclient.NewFakeBmpClient("fake-username", "fake-api-key", "fake-url", "fake-config-path")
		sshClient = &fakesutil.FakeSshClient{}
		agentOptions = bslcommon.AgentOptions{Mbus: "fake-mbus"}
		logger = boshlog.NewLogger(boshlog.LevelNone)
<<<<<<< HEAD
		vmFinder = &fakescommon.FakeVMFinder{}
=======
		fakeVmFinder = &fakescommon.FakeVMFinder{}
>>>>>>> 245e31cf

		creator = NewBaremetalCreator(
			fakeVmFinder,
			softLayerClient,
			baremetalClient,
			agentOptions,
			logger,
		)
		slh.TIMEOUT = 2 * time.Second
		slh.POLLING_INTERVAL = 1 * time.Second
	})

	Describe("#Create", func() {
		var (
			agentID    string
			stemcell   bslcstem.SoftLayerStemcell
			cloudProps bslcommon.VMCloudProperties
			networks   bslcommon.Networks
			env        bslcommon.Environment
			fakeVm     *fakescommon.FakeVM
		)

		Context("valid arguments", func() {
			BeforeEach(func() {
				agentID = "fake-agent-id"
				stemcell = bslcstem.NewSoftLayerStemcell(1234, "fake-stemcell-uuid", softLayerClient, logger)

				env = bslcommon.Environment{}
<<<<<<< HEAD

				vmFinder = &fakescommon.FakeVMFinder{}

				fakeVm := &fakescommon.FakeVM{}
				fakeVm.IDReturns(1234567)
				vmFinder.FindReturns(fakeVm, true, nil)
=======
>>>>>>> 245e31cf
			})

			Context("provisioning vm in baremetal server", func() {
				Context("with dynamic networking", func() {
					BeforeEach(func() {
						networks = map[string]bslcommon.Network{
							"fake-network0": bslcommon.Network{
								Type:    "dynamic",
								Netmask: "fake-Netmask",
								Gateway: "fake-Gateway",
								DNS: []string{
									"fake-dns0",
									"fake-dns1",
								},
								Default:         []string{},
								Preconfigured:   true,
								CloudProperties: map[string]interface{}{},
							},
						}
					})

					It("returns a new SoftLayerVM", func() {
						cloudProps = bslcommon.VMCloudProperties{
							StartCpus: 4,
							MaxMemory: 2048,
							Domain:    "fake-domain.com",
							BlockDeviceTemplateGroup: sldatatypes.BlockDeviceTemplateGroup{
								GlobalIdentifier: "fake-uuid",
							},
							RootDiskSize:                 25,
							BoshIp:                       "10.0.0.1",
							Datacenter:                   sldatatypes.Datacenter{Name: "fake-datacenter"},
							HourlyBillingFlag:            true,
							LocalDiskFlag:                true,
							VmNamePrefix:                 "bosh-test",
							PostInstallScriptUri:         "",
							DedicatedAccountHostOnlyFlag: true,
							PrivateNetworkOnlyFlag:       false,
							SshKeys:                      []sldatatypes.SshKey{{Id: 74826}},
							BlockDevices: []sldatatypes.BlockDevice{{
								Device:    "0",
								DiskImage: sldatatypes.DiskImage{Capacity: 100}}},
							NetworkComponents: []sldatatypes.NetworkComponents{{MaxSpeed: 1000}},
							PrimaryNetworkComponent: sldatatypes.PrimaryNetworkComponent{
								NetworkVlan: sldatatypes.NetworkVlan{Id: 524956}},
							PrimaryBackendNetworkComponent: sldatatypes.PrimaryBackendNetworkComponent{
								NetworkVlan: sldatatypes.NetworkVlan{Id: 524956}},
							Baremetal:             true,
							BaremetalStemcell:     "fake-stemcell",
							BaremetalNetbootImage: "fake-netboot-image",
						}
						expectedCmdResults := []string{
							"",
						}
						sshClient.ExecCommandStub = func(_, _, _, _ string) (string, error) {
							return expectedCmdResults[sshClient.ExecCommandCallCount()-1], nil
						}

						baremetalClient.ProvisioningBaremetalResponse = bmsclients.CreateBaremetalsResponse{
							Status: 200,
							Data: bmsclients.TaskInfo{
								TaskId: 1234567,
							},
						}

						taskCompletedJSON := `{
 								 "status": 200,
  								 "data": {
    										"info": {
      												"status": "completed"
   											 }
  							                 }
							     }`
						taskJson := bmsclients.TaskJsonResponse{}
						err := json.Unmarshal([]byte(taskCompletedJSON), &taskJson)

						serverInfoJson := `{
 								 "status": 200,
  								 "data": {
    										"info": {
      												"id": 1234567
   											 }
  							                 }
							     }`
						serverJson := bmsclients.TaskJsonResponse{}
						err = json.Unmarshal([]byte(serverInfoJson), &serverJson)

						baremetalClient.TaskJsonResponses = []bmsclients.TaskJsonResponse{taskJson, serverJson}

						setFakeSoftlayerClientFixtures(softLayerClient)

						fakeVm = &fakescommon.FakeVM{}
						fakeVm.IDReturns(1234567)
						fakeVmFinder.FindReturns(fakeVm, true, nil)
						vm, err := creator.Create(agentID, stemcell, cloudProps, networks, env)
						Expect(err).ToNot(HaveOccurred())
						Expect(vm.ID()).To(Equal(1234567))
					})

					It("returns a new SoftLayerVM without bosh ip", func() {
						cloudProps = bslcommon.VMCloudProperties{
							StartCpus: 4,
							MaxMemory: 2048,
							Domain:    "fake-domain.com",
							BlockDeviceTemplateGroup: sldatatypes.BlockDeviceTemplateGroup{
								GlobalIdentifier: "fake-uuid",
							},
							RootDiskSize:                 25,
							EphemeralDiskSize:            25,
							Datacenter:                   sldatatypes.Datacenter{Name: "fake-datacenter"},
							HourlyBillingFlag:            true,
							LocalDiskFlag:                true,
							VmNamePrefix:                 "bosh-",
							PostInstallScriptUri:         "",
							DedicatedAccountHostOnlyFlag: true,
							PrivateNetworkOnlyFlag:       false,
							SshKeys:                      []sldatatypes.SshKey{{Id: 74826}},
							BlockDevices: []sldatatypes.BlockDevice{{
								Device:    "0",
								DiskImage: sldatatypes.DiskImage{Capacity: 100}}},
							NetworkComponents: []sldatatypes.NetworkComponents{{MaxSpeed: 1000}},
							PrimaryNetworkComponent: sldatatypes.PrimaryNetworkComponent{
								NetworkVlan: sldatatypes.NetworkVlan{Id: 524956}},
							PrimaryBackendNetworkComponent: sldatatypes.PrimaryBackendNetworkComponent{
								NetworkVlan: sldatatypes.NetworkVlan{Id: 524956}},
							Baremetal:             true,
							BaremetalStemcell:     "fake-stemcell",
							BaremetalNetbootImage: "fake-netboot-image",
						}

						expectedCmdResults := []string{
							"",
						}
						sshClient.ExecCommandStub = func(_, _, _, _ string) (string, error) {
							return expectedCmdResults[sshClient.ExecCommandCallCount()-1], nil
						}

						baremetalClient.ProvisioningBaremetalResponse = bmsclients.CreateBaremetalsResponse{
							Status: 200,
							Data: bmsclients.TaskInfo{
								TaskId: 1234567,
							},
						}

						taskCompletedJSON := `{
 								 "status": 200,
  								 "data": {
    										"info": {
      												"status": "completed"
   											 }
  							                 }
							     }`
						taskJson := bmsclients.TaskJsonResponse{}
						err := json.Unmarshal([]byte(taskCompletedJSON), &taskJson)

						serverInfoJson := `{
 								 "status": 200,
  								 "data": {
    										"info": {
      												"id": 1234567
   											 }
  							                 }
							     }`
						serverJson := bmsclients.TaskJsonResponse{}
						err = json.Unmarshal([]byte(serverInfoJson), &serverJson)

						baremetalClient.TaskJsonResponses = []bmsclients.TaskJsonResponse{taskJson, serverJson}
						setFakeSoftlayerClientFixtures(softLayerClient)
						fakeVm = &fakescommon.FakeVM{}
						fakeVm.IDReturns(1234567)
						fakeVmFinder.FindReturns(fakeVm, true, nil)
						vm, err := creator.Create(agentID, stemcell, cloudProps, networks, env)
						Expect(err).ToNot(HaveOccurred())
						Expect(vm.ID()).To(Equal(1234567))
					})
				})
			})
		})

		Context("invalid arguments", func() {
			Context("missing correct VMProperties", func() {
				BeforeEach(func() {
					agentID = "fake-agent-id"
					stemcell = bslcstem.NewSoftLayerStemcell(1234, "fake-stemcell-uuid", softLayerClient, logger)
					networks = bslcommon.Networks{}
					env = bslcommon.Environment{}

					networks = map[string]bslcommon.Network{
						"fake-network0": bslcommon.Network{
							Type:    "dynamic",
							Netmask: "fake-Netmask",
							Gateway: "fake-Gateway",
							DNS: []string{
								"fake-dns0",
								"fake-dns1",
							},
							Default:         []string{},
							Preconfigured:   true,
							CloudProperties: map[string]interface{}{},
						},
					}
<<<<<<< HEAD

					vm := &fakescommon.FakeVM{}
					vmFinder.FindReturns(vm, false, nil)
=======
>>>>>>> 245e31cf
				})

				It("fails when VMProperties is missing StartCpus", func() {
					cloudProps = bslcommon.VMCloudProperties{
						MaxMemory:  2048,
						Datacenter: sldatatypes.Datacenter{Name: "fake-datacenter"},
					}

					_, err := creator.Create(agentID, stemcell, cloudProps, networks, env)
					Expect(err).To(HaveOccurred())
				})

				It("fails when VMProperties is missing MaxMemory", func() {
					cloudProps = bslcommon.VMCloudProperties{
						StartCpus:  4,
						Datacenter: sldatatypes.Datacenter{Name: "fake-datacenter"},
					}

					_, err := creator.Create(agentID, stemcell, cloudProps, networks, env)
					Expect(err).To(HaveOccurred())
				})

				It("fails when VMProperties is missing Domain", func() {
					cloudProps = bslcommon.VMCloudProperties{
						StartCpus: 4,
						MaxMemory: 1024,
					}

					_, err := creator.Create(agentID, stemcell, cloudProps, networks, env)
					Expect(err).To(HaveOccurred())
				})
			})
		})
	})
})

func setFakeSoftlayerClientFixtures(fakeSoftLayerClient *fakeslclient.FakeSoftLayerClient) {
	fileNames := []string{
		"SoftLayer_Hardware_Service_getObject.json",
		"SoftLayer_Hardware_Service_getObject.json",
	}
	testhelpers.SetTestFixturesForFakeSoftLayerClient(fakeSoftLayerClient, fileNames)
}<|MERGE_RESOLUTION|>--- conflicted
+++ resolved
@@ -29,11 +29,7 @@
 		softLayerClient *fakeslclient.FakeSoftLayerClient
 		baremetalClient *fakebmsclient.FakeBmpClient
 		sshClient       *fakesutil.FakeSshClient
-<<<<<<< HEAD
-		vmFinder *fakescommon.FakeVMFinder
-=======
 		fakeVmFinder    *fakescommon.FakeVMFinder
->>>>>>> 245e31cf
 		agentOptions    bslcommon.AgentOptions
 		logger          boshlog.Logger
 		creator         bslcommon.VMCreator
@@ -45,11 +41,7 @@
 		sshClient = &fakesutil.FakeSshClient{}
 		agentOptions = bslcommon.AgentOptions{Mbus: "fake-mbus"}
 		logger = boshlog.NewLogger(boshlog.LevelNone)
-<<<<<<< HEAD
-		vmFinder = &fakescommon.FakeVMFinder{}
-=======
 		fakeVmFinder = &fakescommon.FakeVMFinder{}
->>>>>>> 245e31cf
 
 		creator = NewBaremetalCreator(
 			fakeVmFinder,
@@ -78,15 +70,6 @@
 				stemcell = bslcstem.NewSoftLayerStemcell(1234, "fake-stemcell-uuid", softLayerClient, logger)
 
 				env = bslcommon.Environment{}
-<<<<<<< HEAD
-
-				vmFinder = &fakescommon.FakeVMFinder{}
-
-				fakeVm := &fakescommon.FakeVM{}
-				fakeVm.IDReturns(1234567)
-				vmFinder.FindReturns(fakeVm, true, nil)
-=======
->>>>>>> 245e31cf
 			})
 
 			Context("provisioning vm in baremetal server", func() {
@@ -288,12 +271,6 @@
 							CloudProperties: map[string]interface{}{},
 						},
 					}
-<<<<<<< HEAD
-
-					vm := &fakescommon.FakeVM{}
-					vmFinder.FindReturns(vm, false, nil)
-=======
->>>>>>> 245e31cf
 				})
 
 				It("fails when VMProperties is missing StartCpus", func() {
