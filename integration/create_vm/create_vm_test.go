package create_vm_test

import (
	"encoding/json"
	"os"
	"path/filepath"
	"strconv"
	"time"

	. "github.com/onsi/ginkgo"
	. "github.com/onsi/gomega"

	common "github.com/maximilien/bosh-softlayer-cpi/common"
	testhelperscpi "github.com/maximilien/bosh-softlayer-cpi/test_helpers"
	slclient "github.com/maximilien/softlayer-go/client"
	softlayer "github.com/maximilien/softlayer-go/softlayer"
	testhelpers "github.com/maximilien/softlayer-go/test_helpers"
	"log"
)

const configPath = "test_fixtures/cpi_methods/config.json"

var _ = Describe("BOSH Director Level Integration for create_vm", func() {
	var (
		err error

		client softlayer.Client

		username, apiKey string

		accountService      softlayer.SoftLayer_Account_Service
		virtualGuestService softlayer.SoftLayer_Virtual_Guest_Service

		rootTemplatePath, tmpConfigPath string
		replacementMap                  map[string]string

		output map[string]interface{}
	)

	BeforeEach(func() {
		username = os.Getenv("SL_USERNAME")
		Expect(username).ToNot(Equal(""), "username cannot be empty, set SL_USERNAME")

		apiKey = os.Getenv("SL_API_KEY")
		Expect(apiKey).ToNot(Equal(""), "apiKey cannot be empty, set SL_API_KEY")

		client = slclient.NewSoftLayerClient(username, apiKey)
		Expect(client).ToNot(BeNil())

		accountService, err = testhelpers.CreateAccountService()
		Expect(err).ToNot(HaveOccurred())

		virtualGuestService, err = testhelpers.CreateVirtualGuestService()
		Expect(err).ToNot(HaveOccurred())

		testhelpers.TIMEOUT = 35 * time.Minute
		testhelpers.POLLING_INTERVAL = 10 * time.Second

		pwd, err := os.Getwd()
		Expect(err).ToNot(HaveOccurred())
		rootTemplatePath = filepath.Join(pwd, "..", "..")

		tmpConfigPath, err = testhelperscpi.CreateTmpConfigPath(rootTemplatePath, configPath, username, apiKey)
		Expect(err).ToNot(HaveOccurred())
	})

	AfterEach(func() {
		err = os.RemoveAll(tmpConfigPath)
		Expect(err).ToNot(HaveOccurred())
	})

	Context("create_vm in SoftLayer", func() {

		It("returns true because valid parameters", func() {
			jsonPayload, err := testhelperscpi.GenerateCpiJsonPayload("create_vm", rootTemplatePath, replacementMap)
			Expect(err).ToNot(HaveOccurred())

			log.Println(common.GetOSEnvVariable("OS_RELOAD_ENABLED", "Matt"))

			outputBytes, err := testhelperscpi.RunCpi(rootTemplatePath, tmpConfigPath, jsonPayload)
			log.Println("outputBytes=" + string(outputBytes))
			Expect(err).ToNot(HaveOccurred())

			err = json.Unmarshal(outputBytes, &output)
			Expect(err).ToNot(HaveOccurred())
			Expect(output["result"]).ToNot(BeNil())
			Expect(output["error"]).To(BeNil())

			vmId = output["result"].(float64)
			Expect(vmId).ToNot(BeZero())
		})

		It("returns true with valid parameters for OS reload", func() {
			jsonPayload, err := testhelperscpi.GenerateCpiJsonPayload("create_vm", rootTemplatePath, replacementMap)
			Expect(err).ToNot(HaveOccurred())

			log.Println(common.GetOSEnvVariable("OS_RELOAD_ENABLED", "Matt"))

			outputBytes, err := testhelperscpi.RunCpi(rootTemplatePath, tmpConfigPath, jsonPayload)
			log.Println("outputBytes=" + string(outputBytes))
			Expect(err).ToNot(HaveOccurred())

			err = json.Unmarshal(outputBytes, &output)
			Expect(err).ToNot(HaveOccurred())
			Expect(output["result"]).ToNot(BeNil())
			Expect(output["error"]).To(BeNil())

<<<<<<< HEAD
			vmId = output["result"].(float64)
			Expect(vmId).ToNot(BeZero())

=======
			id := output["result"].(string)
			vmId, err := strconv.Atoi(id)
			Expect(err).ToNot(HaveOccurred())
			Expect(vmId).ToNot(BeNil())
			testhelpers.WaitForVirtualGuestToHaveNoActiveTransactions(vmId)
			testhelpers.DeleteVirtualGuest(vmId)
>>>>>>> 87a9524f
		})

	})

	/*	Context("create_vm in SoftLayer", func() {

		It("returns false because empty parameters", func() {
			jsonPayload := `{"method": "create_vm", "arguments": [],"context": {}}`

			outputBytes, err := testhelperscpi.RunCpi(rootTemplatePath, tmpConfigPath, jsonPayload)
			log.Println("outputBytes=" + string(outputBytes))
			Expect(err).ToNot(HaveOccurred())

			err = json.Unmarshal(outputBytes, &output)
			Expect(err).ToNot(HaveOccurred())
			Expect(output["result"]).To(BeNil())
			Expect(output["error"]).ToNot(BeNil())
		})

		It("returns false if VM does not exist for OS reload", func() {
			jsonPayload, err := testhelperscpi.GenerateCpiJsonPayload("create_vm", rootTemplatePath, replacementMap)
			Expect(err).ToNot(HaveOccurred())

			outputBytes, err := testhelperscpi.RunCpi(rootTemplatePath, tmpConfigPath, jsonPayload)
			log.Println("outputBytes=" + string(outputBytes))

			Expect(err).To(HaveOccurred())
		})

	})*/
})<|MERGE_RESOLUTION|>--- conflicted
+++ resolved
@@ -105,18 +105,12 @@
 			Expect(output["result"]).ToNot(BeNil())
 			Expect(output["error"]).To(BeNil())
 
-<<<<<<< HEAD
-			vmId = output["result"].(float64)
-			Expect(vmId).ToNot(BeZero())
-
-=======
 			id := output["result"].(string)
 			vmId, err := strconv.Atoi(id)
 			Expect(err).ToNot(HaveOccurred())
 			Expect(vmId).ToNot(BeNil())
 			testhelpers.WaitForVirtualGuestToHaveNoActiveTransactions(vmId)
 			testhelpers.DeleteVirtualGuest(vmId)
->>>>>>> 87a9524f
 		})
 
 	})
