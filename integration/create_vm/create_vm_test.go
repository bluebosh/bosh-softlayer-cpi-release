--- conflicted
+++ resolved
@@ -10,7 +10,6 @@
 	. "github.com/onsi/ginkgo"
 	. "github.com/onsi/gomega"
 
-	common "github.com/maximilien/bosh-softlayer-cpi/common"
 	testhelperscpi "github.com/maximilien/bosh-softlayer-cpi/test_helpers"
 	slclient "github.com/maximilien/softlayer-go/client"
 	softlayer "github.com/maximilien/softlayer-go/softlayer"
@@ -88,27 +87,6 @@
 			jsonPayload, err := testhelperscpi.GenerateCpiJsonPayload("create_vm", rootTemplatePath, replacementMap)
 			Expect(err).ToNot(HaveOccurred())
 
-			log.Println(common.GetOSEnvVariable("OS_RELOAD_ENABLED", "Matt"))
-
-			outputBytes, err := testhelperscpi.RunCpi(rootTemplatePath, tmpConfigPath, jsonPayload)
-			log.Println("outputBytes=" + string(outputBytes))
-			Expect(err).ToNot(HaveOccurred())
-
-			err = json.Unmarshal(outputBytes, &output)
-			Expect(err).ToNot(HaveOccurred())
-			Expect(output["result"]).ToNot(BeNil())
-			Expect(output["error"]).To(BeNil())
-
-			vmId = output["result"].(float64)
-			Expect(vmId).ToNot(BeZero())
-		})
-
-		It("returns true with valid parameters for OS reload", func() {
-			jsonPayload, err := testhelperscpi.GenerateCpiJsonPayload("create_vm", rootTemplatePath, replacementMap)
-			Expect(err).ToNot(HaveOccurred())
-
-			log.Println(common.GetOSEnvVariable("OS_RELOAD_ENABLED", "Matt"))
-
 			outputBytes, err := testhelperscpi.RunCpi(rootTemplatePath, tmpConfigPath, jsonPayload)
 			log.Println("outputBytes=" + string(outputBytes))
 			Expect(err).ToNot(HaveOccurred())
@@ -127,34 +105,4 @@
 		})
 
 	})
-<<<<<<< HEAD
-
-	/*	Context("create_vm in SoftLayer", func() {
-
-		It("returns false because empty parameters", func() {
-			jsonPayload := `{"method": "create_vm", "arguments": [],"context": {}}`
-
-			outputBytes, err := testhelperscpi.RunCpi(rootTemplatePath, tmpConfigPath, jsonPayload)
-			log.Println("outputBytes=" + string(outputBytes))
-			Expect(err).ToNot(HaveOccurred())
-
-			err = json.Unmarshal(outputBytes, &output)
-			Expect(err).ToNot(HaveOccurred())
-			Expect(output["result"]).To(BeNil())
-			Expect(output["error"]).ToNot(BeNil())
-		})
-
-		It("returns false if VM does not exist for OS reload", func() {
-			jsonPayload, err := testhelperscpi.GenerateCpiJsonPayload("create_vm", rootTemplatePath, replacementMap)
-			Expect(err).ToNot(HaveOccurred())
-
-			outputBytes, err := testhelperscpi.RunCpi(rootTemplatePath, tmpConfigPath, jsonPayload)
-			log.Println("outputBytes=" + string(outputBytes))
-
-			Expect(err).To(HaveOccurred())
-		})
-
-	})*/
-=======
->>>>>>> 735a9923
 })