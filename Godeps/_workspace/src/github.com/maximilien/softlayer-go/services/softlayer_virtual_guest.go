package services

import (
	"bytes"
	"encoding/base64"
	"encoding/json"
	"errors"
	"fmt"
	"strconv"
	"strings"
	"time"

	datatypes "github.com/maximilien/softlayer-go/data_types"
	softlayer "github.com/maximilien/softlayer-go/softlayer"
)

const (
	EPHEMERAL_DISK_CATEGORY_CODE = "guest_disk1"
)

type softLayer_Virtual_Guest_Service struct {
	client softlayer.Client
}

func NewSoftLayer_Virtual_Guest_Service(client softlayer.Client) *softLayer_Virtual_Guest_Service {
	return &softLayer_Virtual_Guest_Service{
		client: client,
	}
}

func (slvgs *softLayer_Virtual_Guest_Service) GetName() string {
	return "SoftLayer_Virtual_Guest"
}

func (slvgs *softLayer_Virtual_Guest_Service) CreateObject(template datatypes.SoftLayer_Virtual_Guest_Template) (datatypes.SoftLayer_Virtual_Guest, error) {
	err := slvgs.checkCreateObjectRequiredValues(template)
	if err != nil {
		return datatypes.SoftLayer_Virtual_Guest{}, err
	}

	parameters := datatypes.SoftLayer_Virtual_Guest_Template_Parameters{
		Parameters: []datatypes.SoftLayer_Virtual_Guest_Template{
			template,
		},
	}

	requestBody, err := json.Marshal(parameters)
	if err != nil {
		return datatypes.SoftLayer_Virtual_Guest{}, err
	}

	response, err := slvgs.client.DoRawHttpRequest(fmt.Sprintf("%s.json", slvgs.GetName()), "POST", bytes.NewBuffer(requestBody))
	if err != nil {
		return datatypes.SoftLayer_Virtual_Guest{}, err
	}

	err = slvgs.client.CheckForHttpResponseErrors(response)
	if err != nil {
		return datatypes.SoftLayer_Virtual_Guest{}, err
	}

	softLayer_Virtual_Guest := datatypes.SoftLayer_Virtual_Guest{}
	err = json.Unmarshal(response, &softLayer_Virtual_Guest)
	if err != nil {
		return datatypes.SoftLayer_Virtual_Guest{}, err
	}

	return softLayer_Virtual_Guest, nil
}

func (slvgs *softLayer_Virtual_Guest_Service) ReloadOperatingSystem(instanceId int, template datatypes.Image_Template_Config) error {
<<<<<<< HEAD

	parameter := make([]interface{}, 2)
	parameter[0] = "FORCE"
	parameter[1] = template

=======
	parameter := [2]interface{}{"FORCE", template}
>>>>>>> df65ee8e
	parameters := map[string]interface{}{
		"parameters": parameter,
	}

	requestBody, err := json.Marshal(parameters)
	if err != nil {
		return err
	}

	response, err := slvgs.client.DoRawHttpRequest(fmt.Sprintf("%s/%d/reloadOperatingSystem.json", slvgs.GetName(), instanceId), "POST", bytes.NewBuffer(requestBody))
<<<<<<< HEAD

	if res := string(response[:]); res != "true" {
		return errors.New(fmt.Sprintf("Failed to reload OS on instance with id '%d', got '%s' as response from the API.", instanceId, res))
	}

	fmt.Println("Response of OS Reload is: %s", response)

	err = slvgs.client.CheckForHttpResponseErrors(response)
=======
>>>>>>> df65ee8e
	if err != nil {
		return err
	}

<<<<<<< HEAD
=======
	if res := string(response[:]); res != `"1"` {
		return errors.New(fmt.Sprintf("Failed to reload OS on instance with id '%d', got '%s' as response from the API.", instanceId, res))
	}

>>>>>>> df65ee8e
	return nil
}

func (slvgs *softLayer_Virtual_Guest_Service) GetObject(instanceId int) (datatypes.SoftLayer_Virtual_Guest, error) {

	objectMask := []string{
		"accountId",
		"createDate",
		"dedicatedAccountHostOnlyFlag",
		"domain",
		"fullyQualifiedDomainName",
		"hostname",
		"id",
		"lastPowerStateId",
		"lastVerifiedDate",
		"maxCpu",
		"maxCpuUnits",
		"maxMemory",
		"metricPollDate",
		"modifyDate",
		"notes",
		"postInstallScriptUri",
		"privateNetworkOnlyFlag",
		"startCpus",
		"statusId",
		"uuid",
		"userData.value",

		"globalIdentifier",
		"managedResourceFlag",
		"primaryBackendIpAddress",
		"primaryIpAddress",

		"location.name",
		"location.longName",
		"location.id",
		"datacenter.name",
		"datacenter.longName",
		"datacenter.id",
		"networkComponents.maxSpeed",
		"operatingSystem.passwords.password",
		"operatingSystem.passwords.username",
	}

	response, err := slvgs.client.DoRawHttpRequestWithObjectMask(fmt.Sprintf("%s/%d/getObject.json", slvgs.GetName(), instanceId), objectMask, "GET", new(bytes.Buffer))
	if err != nil {
		return datatypes.SoftLayer_Virtual_Guest{}, err
	}

	virtualGuest := datatypes.SoftLayer_Virtual_Guest{}
	err = json.Unmarshal(response, &virtualGuest)
	if err != nil {
		return datatypes.SoftLayer_Virtual_Guest{}, err
	}

	return virtualGuest, nil
}

func (slvgs *softLayer_Virtual_Guest_Service) EditObject(instanceId int, template datatypes.SoftLayer_Virtual_Guest) (bool, error) {
	parameters := datatypes.SoftLayer_Virtual_Guest_Parameters{
		Parameters: []datatypes.SoftLayer_Virtual_Guest{template},
	}

	requestBody, err := json.Marshal(parameters)
	if err != nil {
		return false, err
	}

	response, err := slvgs.client.DoRawHttpRequest(fmt.Sprintf("%s/%d/editObject.json", slvgs.GetName(), instanceId), "POST", bytes.NewBuffer(requestBody))

	if res := string(response[:]); res != "true" {
		return false, errors.New(fmt.Sprintf("Failed to edit virtual guest with id: %d, got '%s' as response from the API.", instanceId, res))
	}

	return true, err
}

func (slvgs *softLayer_Virtual_Guest_Service) DeleteObject(instanceId int) (bool, error) {
	response, err := slvgs.client.DoRawHttpRequest(fmt.Sprintf("%s/%d.json", slvgs.GetName(), instanceId), "DELETE", new(bytes.Buffer))

	if res := string(response[:]); res != "true" {
		return false, errors.New(fmt.Sprintf("Failed to delete instance with id '%d', got '%s' as response from the API.", instanceId, res))
	}

	return true, err
}

func (slvgs *softLayer_Virtual_Guest_Service) GetPowerState(instanceId int) (datatypes.SoftLayer_Virtual_Guest_Power_State, error) {
	response, err := slvgs.client.DoRawHttpRequest(fmt.Sprintf("%s/%d/getPowerState.json", slvgs.GetName(), instanceId), "GET", new(bytes.Buffer))
	if err != nil {
		return datatypes.SoftLayer_Virtual_Guest_Power_State{}, err
	}

	vgPowerState := datatypes.SoftLayer_Virtual_Guest_Power_State{}
	err = json.Unmarshal(response, &vgPowerState)
	if err != nil {
		return datatypes.SoftLayer_Virtual_Guest_Power_State{}, err
	}

	return vgPowerState, nil
}

func (slvgs *softLayer_Virtual_Guest_Service) GetPrimaryIpAddress(instanceId int) (string, error) {
	response, err := slvgs.client.DoRawHttpRequest(fmt.Sprintf("%s/%d/getPrimaryIpAddress.json", slvgs.GetName(), instanceId), "GET", new(bytes.Buffer))
	if err != nil {
		return "", err
	}

	vgPrimaryIpAddress := strings.TrimSpace(string(response))
	if vgPrimaryIpAddress == "" {
		return "", errors.New(fmt.Sprintf("Failed to get primary IP address for instance with id '%d', got '%s' as response from the API.", instanceId, response))
	}

	return vgPrimaryIpAddress, nil
}

func (slvgs *softLayer_Virtual_Guest_Service) GetActiveTransaction(instanceId int) (datatypes.SoftLayer_Provisioning_Version1_Transaction, error) {
	response, err := slvgs.client.DoRawHttpRequest(fmt.Sprintf("%s/%d/getActiveTransaction.json", slvgs.GetName(), instanceId), "GET", new(bytes.Buffer))
	if err != nil {
		return datatypes.SoftLayer_Provisioning_Version1_Transaction{}, err
	}

	activeTransaction := datatypes.SoftLayer_Provisioning_Version1_Transaction{}
	err = json.Unmarshal(response, &activeTransaction)
	if err != nil {
		return datatypes.SoftLayer_Provisioning_Version1_Transaction{}, err
	}

	return activeTransaction, nil
}

func (slvgs *softLayer_Virtual_Guest_Service) GetActiveTransactions(instanceId int) ([]datatypes.SoftLayer_Provisioning_Version1_Transaction, error) {
	response, err := slvgs.client.DoRawHttpRequest(fmt.Sprintf("%s/%d/getActiveTransactions.json", slvgs.GetName(), instanceId), "GET", new(bytes.Buffer))
	if err != nil {
		return []datatypes.SoftLayer_Provisioning_Version1_Transaction{}, err
	}

	activeTransactions := []datatypes.SoftLayer_Provisioning_Version1_Transaction{}
	err = json.Unmarshal(response, &activeTransactions)
	if err != nil {
		return []datatypes.SoftLayer_Provisioning_Version1_Transaction{}, err
	}

	return activeTransactions, nil
}

func (slvgs *softLayer_Virtual_Guest_Service) GetSshKeys(instanceId int) ([]datatypes.SoftLayer_Security_Ssh_Key, error) {
	response, err := slvgs.client.DoRawHttpRequest(fmt.Sprintf("%s/%d/getSshKeys.json", slvgs.GetName(), instanceId), "GET", new(bytes.Buffer))
	if err != nil {
		return []datatypes.SoftLayer_Security_Ssh_Key{}, err
	}

	sshKeys := []datatypes.SoftLayer_Security_Ssh_Key{}
	err = json.Unmarshal(response, &sshKeys)
	if err != nil {
		return []datatypes.SoftLayer_Security_Ssh_Key{}, err
	}

	return sshKeys, nil
}

func (slvgs *softLayer_Virtual_Guest_Service) PowerCycle(instanceId int) (bool, error) {
	response, err := slvgs.client.DoRawHttpRequest(fmt.Sprintf("%s/%d/powerCycle.json", slvgs.GetName(), instanceId), "GET", new(bytes.Buffer))

	if res := string(response[:]); res != "true" {
		return false, errors.New(fmt.Sprintf("Failed to power cycle instance with id '%d', got '%s' as response from the API.", instanceId, res))
	}

	return true, err
}

func (slvgs *softLayer_Virtual_Guest_Service) PowerOff(instanceId int) (bool, error) {
	response, err := slvgs.client.DoRawHttpRequest(fmt.Sprintf("%s/%d/powerOff.json", slvgs.GetName(), instanceId), "GET", new(bytes.Buffer))

	if res := string(response[:]); res != "true" {
		return false, errors.New(fmt.Sprintf("Failed to power off instance with id '%d', got '%s' as response from the API.", instanceId, res))
	}

	return true, err
}

func (slvgs *softLayer_Virtual_Guest_Service) PowerOffSoft(instanceId int) (bool, error) {
	response, err := slvgs.client.DoRawHttpRequest(fmt.Sprintf("%s/%d/powerOffSoft.json", slvgs.GetName(), instanceId), "GET", new(bytes.Buffer))

	if res := string(response[:]); res != "true" {
		return false, errors.New(fmt.Sprintf("Failed to power off soft instance with id '%d', got '%s' as response from the API.", instanceId, res))
	}

	return true, err
}

func (slvgs *softLayer_Virtual_Guest_Service) PowerOn(instanceId int) (bool, error) {
	response, err := slvgs.client.DoRawHttpRequest(fmt.Sprintf("%s/%d/powerOn.json", slvgs.GetName(), instanceId), "GET", new(bytes.Buffer))

	if res := string(response[:]); res != "true" {
		return false, errors.New(fmt.Sprintf("Failed to power on instance with id '%d', got '%s' as response from the API.", instanceId, res))
	}

	return true, err
}

func (slvgs *softLayer_Virtual_Guest_Service) RebootDefault(instanceId int) (bool, error) {
	response, err := slvgs.client.DoRawHttpRequest(fmt.Sprintf("%s/%d/rebootDefault.json", slvgs.GetName(), instanceId), "GET", new(bytes.Buffer))

	if res := string(response[:]); res != "true" {
		return false, errors.New(fmt.Sprintf("Failed to default reboot instance with id '%d', got '%s' as response from the API.", instanceId, res))
	}

	return true, err
}

func (slvgs *softLayer_Virtual_Guest_Service) RebootSoft(instanceId int) (bool, error) {
	response, err := slvgs.client.DoRawHttpRequest(fmt.Sprintf("%s/%d/rebootSoft.json", slvgs.GetName(), instanceId), "GET", new(bytes.Buffer))

	if res := string(response[:]); res != "true" {
		return false, errors.New(fmt.Sprintf("Failed to soft reboot instance with id '%d', got '%s' as response from the API.", instanceId, res))
	}

	return true, err
}

func (slvgs *softLayer_Virtual_Guest_Service) RebootHard(instanceId int) (bool, error) {
	response, err := slvgs.client.DoRawHttpRequest(fmt.Sprintf("%s/%d/rebootHard.json", slvgs.GetName(), instanceId), "GET", new(bytes.Buffer))

	if res := string(response[:]); res != "true" {
		return false, errors.New(fmt.Sprintf("Failed to hard reboot instance with id '%d', got '%s' as response from the API.", instanceId, res))
	}

	return true, err
}

func (slvgs *softLayer_Virtual_Guest_Service) SetMetadata(instanceId int, metadata string) (bool, error) {
	dataBytes := []byte(metadata)
	base64EncodedMetadata := base64.StdEncoding.EncodeToString(dataBytes)

	parameters := datatypes.SoftLayer_SetUserMetadata_Parameters{
		Parameters: []datatypes.UserMetadataArray{
			[]datatypes.UserMetadata{datatypes.UserMetadata(base64EncodedMetadata)},
		},
	}

	requestBody, err := json.Marshal(parameters)
	if err != nil {
		return false, err
	}

	response, err := slvgs.client.DoRawHttpRequest(fmt.Sprintf("%s/%d/setUserMetadata.json", slvgs.GetName(), instanceId), "POST", bytes.NewBuffer(requestBody))

	if res := string(response[:]); res != "true" {
		return false, errors.New(fmt.Sprintf("Failed to setUserMetadata for instance with id '%d', got '%s' as response from the API.", instanceId, res))
	}

	return true, err
}

func (slvgs *softLayer_Virtual_Guest_Service) ConfigureMetadataDisk(instanceId int) (datatypes.SoftLayer_Provisioning_Version1_Transaction, error) {
	response, err := slvgs.client.DoRawHttpRequest(fmt.Sprintf("%s/%d/configureMetadataDisk.json", slvgs.GetName(), instanceId), "GET", new(bytes.Buffer))
	if err != nil {
		return datatypes.SoftLayer_Provisioning_Version1_Transaction{}, err
	}

	transaction := datatypes.SoftLayer_Provisioning_Version1_Transaction{}
	err = json.Unmarshal(response, &transaction)
	if err != nil {
		return datatypes.SoftLayer_Provisioning_Version1_Transaction{}, err
	}

	return transaction, nil
}

func (slvgs *softLayer_Virtual_Guest_Service) GetUserData(instanceId int) ([]datatypes.SoftLayer_Virtual_Guest_Attribute, error) {
	response, err := slvgs.client.DoRawHttpRequest(fmt.Sprintf("%s/%d/getUserData.json", slvgs.GetName(), instanceId), "GET", new(bytes.Buffer))
	if err != nil {
		return []datatypes.SoftLayer_Virtual_Guest_Attribute{}, err
	}

	attributes := []datatypes.SoftLayer_Virtual_Guest_Attribute{}
	err = json.Unmarshal(response, &attributes)
	if err != nil {
		return []datatypes.SoftLayer_Virtual_Guest_Attribute{}, err
	}

	return attributes, nil
}

func (slvgs *softLayer_Virtual_Guest_Service) IsPingable(instanceId int) (bool, error) {
	response, err := slvgs.client.DoRawHttpRequest(fmt.Sprintf("%s/%d/isPingable.json", slvgs.GetName(), instanceId), "GET", new(bytes.Buffer))
	if err != nil {
		return false, err
	}

	res := string(response)

	if res == "true" {
		return true, nil
	}

	if res == "false" {
		return false, nil
	}

	return false, errors.New(fmt.Sprintf("Failed to checking that virtual guest is pingable for instance with id '%d', got '%s' as response from the API.", instanceId, res))
}

func (slvgs *softLayer_Virtual_Guest_Service) AttachEphemeralDisk(instanceId int, diskSize int) error {
	diskItemPrice, err := slvgs.findUpgradeItemPriceForEphemeralDisk(instanceId, diskSize)
	if err != nil {
		return err
	}

	service, err := slvgs.client.GetSoftLayer_Product_Order_Service()
	if err != nil {
		return err
	}

	order := datatypes.SoftLayer_Container_Product_Order_Virtual_Guest_Upgrade{
		VirtualGuests: []datatypes.VirtualGuest{
			datatypes.VirtualGuest{
				Id: instanceId,
			},
		},
		Prices: []datatypes.SoftLayer_Item_Price{
			datatypes.SoftLayer_Item_Price{
				Id: diskItemPrice.Id,
				Categories: []datatypes.Category{
					datatypes.Category{
						CategoryCode: EPHEMERAL_DISK_CATEGORY_CODE,
					},
				},
			},
		},
		ComplexType: "SoftLayer_Container_Product_Order_Virtual_Guest_Upgrade",
		Properties: []datatypes.Property{
			datatypes.Property{
				Name:  "MAINTENANCE_WINDOW",
				Value: time.Now().UTC().Format(time.RFC3339),
			},
			datatypes.Property{
				Name:  "NOTE_GENERAL",
				Value: "addingdisks",
			},
		},
	}

	_, err = service.PlaceContainerOrderVirtualGuestUpgrade(order)

	return err
}

func (slvgs *softLayer_Virtual_Guest_Service) GetUpgradeItemPrices(instanceId int) ([]datatypes.SoftLayer_Item_Price, error) {
	response, err := slvgs.client.DoRawHttpRequest(fmt.Sprintf("%s/%d/getUpgradeItemPrices.json", slvgs.GetName(), instanceId), "GET", new(bytes.Buffer))
	if err != nil {
		return []datatypes.SoftLayer_Item_Price{}, err
	}

	itemPrices := []datatypes.SoftLayer_Item_Price{}
	err = json.Unmarshal(response, &itemPrices)
	if err != nil {
		return []datatypes.SoftLayer_Item_Price{}, err
	}

	return itemPrices, nil
}

func (slvgs *softLayer_Virtual_Guest_Service) SetTags(instanceId int, tags []string) (bool, error) {
	var tagStringBuffer bytes.Buffer
	for i, tag := range tags {
		tagStringBuffer.WriteString(tag)
		if i != len(tags)-1 {
			tagStringBuffer.WriteString(", ")
		}
	}

	setTagsParameters := datatypes.SoftLayer_Virtual_Guest_SetTags_Parameters{
		Parameters: []string{tagStringBuffer.String()},
	}

	requestBody, err := json.Marshal(setTagsParameters)
	if err != nil {
		return false, err
	}

	response, err := slvgs.client.DoRawHttpRequest(fmt.Sprintf("%s/%d/setTags.json", slvgs.GetName(), instanceId), "POST", bytes.NewBuffer(requestBody))
	if err != nil {
		return false, err
	}

	if res := string(response[:]); res != "true" {
		return false, errors.New(fmt.Sprintf("Failed to setTags for instance with id '%d', got '%s' as response from the API.", instanceId, res))
	}

	return true, nil
}

func (slvgs *softLayer_Virtual_Guest_Service) GetTagReferences(instanceId int) ([]datatypes.SoftLayer_Tag_Reference, error) {
	response, err := slvgs.client.DoRawHttpRequest(fmt.Sprintf("%s/%d/getTagReferences.json", slvgs.GetName(), instanceId), "GET", new(bytes.Buffer))
	if err != nil {
		return []datatypes.SoftLayer_Tag_Reference{}, err
	}

	tagReferences := []datatypes.SoftLayer_Tag_Reference{}
	err = json.Unmarshal(response, &tagReferences)
	if err != nil {
		return []datatypes.SoftLayer_Tag_Reference{}, err
	}

	return tagReferences, nil
}

func (slvgs *softLayer_Virtual_Guest_Service) AttachDiskImage(instanceId int, imageId int) (datatypes.SoftLayer_Provisioning_Version1_Transaction, error) {
	parameters := datatypes.SoftLayer_Virtual_GuestInitParameters{
		Parameters: datatypes.SoftLayer_Virtual_GuestInitParameter{
			ImageId: imageId,
		},
	}

	requestBody, err := json.Marshal(parameters)
	if err != nil {
		return datatypes.SoftLayer_Provisioning_Version1_Transaction{}, err
	}

	response, err := slvgs.client.DoRawHttpRequest(fmt.Sprintf("%s/%d/attachDiskImage.json", slvgs.GetName(), instanceId), "POST", bytes.NewBuffer(requestBody))
	if err != nil {
		return datatypes.SoftLayer_Provisioning_Version1_Transaction{}, err
	}

	transaction := datatypes.SoftLayer_Provisioning_Version1_Transaction{}
	err = json.Unmarshal(response, &transaction)
	if err != nil {
		return datatypes.SoftLayer_Provisioning_Version1_Transaction{}, err
	}

	return transaction, nil
}

func (slvgs *softLayer_Virtual_Guest_Service) DetachDiskImage(instanceId int, imageId int) (datatypes.SoftLayer_Provisioning_Version1_Transaction, error) {
	parameters := datatypes.SoftLayer_Virtual_GuestInitParameters{
		Parameters: datatypes.SoftLayer_Virtual_GuestInitParameter{
			ImageId: imageId,
		},
	}

	requestBody, err := json.Marshal(parameters)
	if err != nil {
		return datatypes.SoftLayer_Provisioning_Version1_Transaction{}, err
	}

	response, err := slvgs.client.DoRawHttpRequest(fmt.Sprintf("%s/%d/detachDiskImage.json", slvgs.GetName(), instanceId), "POST", bytes.NewBuffer(requestBody))
	if err != nil {
		return datatypes.SoftLayer_Provisioning_Version1_Transaction{}, err
	}

	transaction := datatypes.SoftLayer_Provisioning_Version1_Transaction{}
	err = json.Unmarshal(response, &transaction)
	if err != nil {
		return datatypes.SoftLayer_Provisioning_Version1_Transaction{}, err
	}

	return transaction, nil
}

func (slvgs *softLayer_Virtual_Guest_Service) ActivatePrivatePort(instanceId int) (bool, error) {
	response, err := slvgs.client.DoRawHttpRequest(fmt.Sprintf("%s/%d/activatePrivatePort.json", slvgs.GetName(), instanceId), "GET", new(bytes.Buffer))
	if err != nil {
		return false, err
	}

	res := string(response)

	if res == "true" {
		return true, nil
	}

	if res == "false" {
		return false, nil
	}

	return false, errors.New(fmt.Sprintf("Failed to activate private port for virtual guest is pingable for instance with id '%d', got '%s' as response from the API.", instanceId, res))
}

func (slvgs *softLayer_Virtual_Guest_Service) ActivatePublicPort(instanceId int) (bool, error) {
	response, err := slvgs.client.DoRawHttpRequest(fmt.Sprintf("%s/%d/activatePublicPort.json", slvgs.GetName(), instanceId), "GET", new(bytes.Buffer))
	if err != nil {
		return false, err
	}

	res := string(response)

	if res == "true" {
		return true, nil
	}

	if res == "false" {
		return false, nil
	}

	return false, errors.New(fmt.Sprintf("Failed to activate public port for virtual guest is pingable for instance with id '%d', got '%s' as response from the API.", instanceId, res))
}

func (slvgs *softLayer_Virtual_Guest_Service) ShutdownPrivatePort(instanceId int) (bool, error) {
	response, err := slvgs.client.DoRawHttpRequest(fmt.Sprintf("%s/%d/shutdownPrivatePort.json", slvgs.GetName(), instanceId), "GET", new(bytes.Buffer))
	if err != nil {
		return false, err
	}

	res := string(response)

	if res == "true" {
		return true, nil
	}

	if res == "false" {
		return false, nil
	}

	return false, errors.New(fmt.Sprintf("Failed to shutdown private port for virtual guest is pingable for instance with id '%d', got '%s' as response from the API.", instanceId, res))
}

func (slvgs *softLayer_Virtual_Guest_Service) ShutdownPublicPort(instanceId int) (bool, error) {
	response, err := slvgs.client.DoRawHttpRequest(fmt.Sprintf("%s/%d/shutdownPublicPort.json", slvgs.GetName(), instanceId), "GET", new(bytes.Buffer))
	if err != nil {
		return false, err
	}

	res := string(response)

	if res == "true" {
		return true, nil
	}

	if res == "false" {
		return false, nil
	}

	return false, errors.New(fmt.Sprintf("Failed to shutdown public port for virtual guest is pingable for instance with id '%d', got '%s' as response from the API.", instanceId, res))
}

func (slvgs *softLayer_Virtual_Guest_Service) GetAllowedHost(instanceId int) (datatypes.SoftLayer_Network_Storage_Allowed_Host, error) {
	response, err := slvgs.client.DoRawHttpRequest(fmt.Sprintf("%s/%d/getAllowedHost.json", slvgs.GetName(), instanceId), "GET", new(bytes.Buffer))
	if err != nil {
		return datatypes.SoftLayer_Network_Storage_Allowed_Host{}, err
	}

	allowedHost := datatypes.SoftLayer_Network_Storage_Allowed_Host{}
	err = json.Unmarshal(response, &allowedHost)
	if err != nil {
		return datatypes.SoftLayer_Network_Storage_Allowed_Host{}, err
	}

	return allowedHost, nil
}

func (slvgs *softLayer_Virtual_Guest_Service) GetNetworkVlans(instanceId int) ([]datatypes.SoftLayer_Network_Vlan, error) {
	response, err := slvgs.client.DoRawHttpRequest(fmt.Sprintf("%s/%d/getNetworkVlans.json", slvgs.GetName(), instanceId), "GET", new(bytes.Buffer))
	if err != nil {
		return []datatypes.SoftLayer_Network_Vlan{}, err
	}

	networkVlans := []datatypes.SoftLayer_Network_Vlan{}
	err = json.Unmarshal(response, &networkVlans)
	if err != nil {
		return []datatypes.SoftLayer_Network_Vlan{}, err
	}

	return networkVlans, nil
}

func (slvgs *softLayer_Virtual_Guest_Service) CheckHostDiskAvailability(instanceId int, diskCapacity int) (bool, error) {
	response, err := slvgs.client.DoRawHttpRequest(fmt.Sprintf("%s/%d/checkHostDiskAvailability/%d", slvgs.GetName(), instanceId, diskCapacity), "GET", new(bytes.Buffer))
	if err != nil {
		return false, err
	}

	res := string(response)

	if res == "true" {
		return true, nil
	}

	if res == "false" {
		return false, nil
	}

	return false, errors.New(fmt.Sprintf("Failed to check host disk availability for instance '%d', got '%s' as response from the API.", instanceId, res))
}

func (slvgs *softLayer_Virtual_Guest_Service) CaptureImage(instanceId int) (datatypes.SoftLayer_Container_Disk_Image_Capture_Template, error) {
	response, err := slvgs.client.DoRawHttpRequest(fmt.Sprintf("%s/%d/captureImage.json", slvgs.GetName(), instanceId), "GET", new(bytes.Buffer))
	if err != nil {
		return datatypes.SoftLayer_Container_Disk_Image_Capture_Template{}, err
	}

	diskImageTemplate := datatypes.SoftLayer_Container_Disk_Image_Capture_Template{}
	err = json.Unmarshal(response, &diskImageTemplate)
	if err != nil {
		return datatypes.SoftLayer_Container_Disk_Image_Capture_Template{}, err
	}

	return diskImageTemplate, nil
}

//Private methods
func (slvgs *softLayer_Virtual_Guest_Service) checkCreateObjectRequiredValues(template datatypes.SoftLayer_Virtual_Guest_Template) error {
	var err error
	errorMessage, errorTemplate := "", "* %s is required and cannot be empty\n"

	if template.Hostname == "" {
		errorMessage += fmt.Sprintf(errorTemplate, "Hostname for the computing instance")
	}

	if template.Domain == "" {
		errorMessage += fmt.Sprintf(errorTemplate, "Domain for the computing instance")
	}

	if template.StartCpus <= 0 {
		errorMessage += fmt.Sprintf(errorTemplate, "StartCpus: the number of CPU cores to allocate")
	}

	if template.MaxMemory <= 0 {
		errorMessage += fmt.Sprintf(errorTemplate, "MaxMemory: the amount of memory to allocate in megabytes")
	}

	for _, device := range template.BlockDevices {
		if device.DiskImage.Capacity <= 0 {
			errorMessage += fmt.Sprintf("Disk size must be positive number, the size of block device %s is set to be %dGB.", device.Device, device.DiskImage.Capacity)
		}
	}

	if template.Datacenter.Name == "" {
		errorMessage += fmt.Sprintf(errorTemplate, "Datacenter.Name: specifies which datacenter the instance is to be provisioned in")
	}

	if errorMessage != "" {
		err = errors.New(errorMessage)
	}

	return err
}

func (slvgs *softLayer_Virtual_Guest_Service) findUpgradeItemPriceForEphemeralDisk(instanceId int, ephemeralDiskSize int) (datatypes.SoftLayer_Item_Price, error) {
	if ephemeralDiskSize <= 0 {
		return datatypes.SoftLayer_Item_Price{}, errors.New(fmt.Sprintf("Ephemeral disk size can not be negative: %d", ephemeralDiskSize))
	}

	itemPrices, err := slvgs.GetUpgradeItemPrices(instanceId)
	if err != nil {
		return datatypes.SoftLayer_Item_Price{}, nil
	}

	var currentDiskCapacity int
	var currentItemPrice datatypes.SoftLayer_Item_Price

	for _, itemPrice := range itemPrices {

		flag := false
		for _, category := range itemPrice.Categories {
			if category.CategoryCode == EPHEMERAL_DISK_CATEGORY_CODE {
				flag = true
				break
			}
		}

		if flag && strings.Contains(itemPrice.Item.Description, "(LOCAL)") {

			capacity, _ := strconv.Atoi(itemPrice.Item.Capacity)

			if capacity >= ephemeralDiskSize {
				if currentItemPrice.Id == 0 || currentDiskCapacity >= capacity {
					currentItemPrice = itemPrice
					currentDiskCapacity = capacity
				}
			}
		}
	}

	if currentItemPrice.Id == 0 {
		return datatypes.SoftLayer_Item_Price{}, errors.New(fmt.Sprintf("No proper local disk for size %d", ephemeralDiskSize))
	}

	return currentItemPrice, nil
}<|MERGE_RESOLUTION|>--- conflicted
+++ resolved
@@ -69,15 +69,7 @@
 }
 
 func (slvgs *softLayer_Virtual_Guest_Service) ReloadOperatingSystem(instanceId int, template datatypes.Image_Template_Config) error {
-<<<<<<< HEAD
-
-	parameter := make([]interface{}, 2)
-	parameter[0] = "FORCE"
-	parameter[1] = template
-
-=======
 	parameter := [2]interface{}{"FORCE", template}
->>>>>>> df65ee8e
 	parameters := map[string]interface{}{
 		"parameters": parameter,
 	}
@@ -88,28 +80,14 @@
 	}
 
 	response, err := slvgs.client.DoRawHttpRequest(fmt.Sprintf("%s/%d/reloadOperatingSystem.json", slvgs.GetName(), instanceId), "POST", bytes.NewBuffer(requestBody))
-<<<<<<< HEAD
-
-	if res := string(response[:]); res != "true" {
-		return errors.New(fmt.Sprintf("Failed to reload OS on instance with id '%d', got '%s' as response from the API.", instanceId, res))
-	}
-
-	fmt.Println("Response of OS Reload is: %s", response)
-
-	err = slvgs.client.CheckForHttpResponseErrors(response)
-=======
->>>>>>> df65ee8e
 	if err != nil {
 		return err
 	}
 
-<<<<<<< HEAD
-=======
 	if res := string(response[:]); res != `"1"` {
 		return errors.New(fmt.Sprintf("Failed to reload OS on instance with id '%d', got '%s' as response from the API.", instanceId, res))
 	}
 
->>>>>>> df65ee8e
 	return nil
 }
 
