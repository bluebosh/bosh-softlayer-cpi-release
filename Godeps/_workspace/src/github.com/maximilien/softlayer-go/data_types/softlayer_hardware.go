--- conflicted
+++ resolved
@@ -20,18 +20,6 @@
 }
 
 type SoftLayer_Hardware struct {
-<<<<<<< HEAD
-	BareMetalInstanceFlag    int        `json:"bareMetalInstanceFlag"`
-	Domain                   string     `json:"domain"`
-	Hostname                 string     `json:"hostname"`
-	Id                       int        `json:"id"`
-	HardwareStatusId         int        `json:"hardwareStatusId"`
-	ProvisionDate            *time.Time `json:"provisionDate"`
-	GlobalIdentifier         string     `json:"globalIdentifier"`
-	PrimaryIpAddress         string     `json:"primaryIpAddress"`
-	PrimaryBackendIpAddress  string     `json:"primaryBackendIpAddress"`
-	FullyQualifiedDomainName string     `json:"fullyQualifiedDomainName,omitempty"`
-=======
 	BareMetalInstanceFlag   int        `json:"bareMetalInstanceFlag"`
 	Domain                  string     `json:"domain"`
 	Hostname                string     `json:"hostname"`
@@ -41,7 +29,6 @@
 	GlobalIdentifier        string     `json:"globalIdentifier"`
 	PrimaryIpAddress        string     `json:"primaryIpAddress"`
 	PrimaryBackendIpAddress string     `json:"primaryBackendIpAddress"`
->>>>>>> 0b65fad9
 
 	OperatingSystem *SoftLayer_Operating_System `json:"operatingSystem"`
 
