package data_types

import (
	"time"
)

type SoftLayer_Virtual_Guest_Parameters struct {
	Parameters []SoftLayer_Virtual_Guest `json:"parameters"`
}

type SoftLayer_Virtual_Guest struct {
	AccountId                    int        `json:"accountId,omitempty"`
	CreateDate                   *time.Time `json:"createDate,omitempty"`
	DedicatedAccountHostOnlyFlag bool       `json:"dedicatedAccountHostOnlyFlag,omitempty"`
	Domain                       string     `json:"domain,omitempty"`
	FullyQualifiedDomainName     string     `json:"fullyQualifiedDomainName,omitempty"`
	Hostname                     string     `json:"hostname,omitempty"`
	Id                           int        `json:"id,omitempty"`
	LastPowerStateId             int        `json:"lastPowerStateId,omitempty"`
	LastVerifiedDate             *time.Time `json:"lastVerifiedDate,omitempty"`
	MaxCpu                       int        `json:"maxCpu,omitempty"`
	MaxCpuUnits                  string     `json:"maxCpuUnits,omitempty"`
	MaxMemory                    int        `json:"maxMemory,omitempty"`
	MetricPollDate               *time.Time `json:"metricPollDate,omitempty"`
	ModifyDate                   *time.Time `json:"modifyDate,omitempty"`
	Notes                        string     `json:"notes,omitempty"`
	PostInstallScriptUri         string     `json:"postInstallScriptUri,omitempty"`
	PrivateNetworkOnlyFlag       bool       `json:"privateNetworkOnlyFlag,omitempty"`
	StartCpus                    int        `json:"startCpus,omitempty"`
	StatusId                     int        `json:"statusId,omitempty"`
	Uuid                         string     `json:"uuid,omitempty"`

	GlobalIdentifier        string `json:"globalIdentifier,omitempty"`
	ManagedResourceFlag     bool   `json:"managedResourceFlag,omitempty"`
	PrimaryBackendIpAddress string `json:"primaryBackendIpAddress,omitempty"`
	PrimaryIpAddress        string `json:"primaryIpAddress,omitempty"`

	Location          *SoftLayer_Location `json:"location"`
	Datacenter        *SoftLayer_Location `json:"datacenter"`
	NetworkComponents []NetworkComponents `json:"networkComponents,omitempty"`
	UserData          []UserData          `json:"userData,omitempty"`

	OperatingSystem *SoftLayer_Operating_System `json:"operatingSystem"`
}

type SoftLayer_Operating_System struct {
	Passwords []SoftLayer_Password `json:"passwords"`
}

type SoftLayer_Password struct {
	Username string `json:"username"`
	Password string `json:"password"`
}

type SoftLayer_Virtual_Guest_Template_Parameters struct {
	Parameters []SoftLayer_Virtual_Guest_Template `json:"parameters"`
}

type SoftLayer_Virtual_Guest_Template struct {
	//Required
	Hostname          string     `json:"hostname"`
	Domain            string     `json:"domain"`
	StartCpus         int        `json:"startCpus"`
	MaxMemory         int        `json:"maxMemory"`
	Datacenter        Datacenter `json:"datacenter"`
	HourlyBillingFlag bool       `json:"hourlyBillingFlag"`
	LocalDiskFlag     bool       `json:"localDiskFlag"`

	//Conditionally required
	OperatingSystemReferenceCode string                    `json:"operatingSystemReferenceCode,omitempty"`
	BlockDeviceTemplateGroup     *BlockDeviceTemplateGroup `json:"blockDeviceTemplateGroup,omitempty"`

	//Optional
	DedicatedAccountHostOnlyFlag   bool                            `json:"dedicatedAccountHostOnlyFlag,omitempty"`
	NetworkComponents              []NetworkComponents             `json:"networkComponents,omitempty"`
	PrivateNetworkOnlyFlag         bool                            `json:"privateNetworkOnlyFlag,omitempty"`
	PrimaryNetworkComponent        *PrimaryNetworkComponent        `json:"primaryNetworkComponent,omitempty"`
	PrimaryBackendNetworkComponent *PrimaryBackendNetworkComponent `json:"primaryBackendNetworkComponent,omitempty"`

	BlockDevices []BlockDevice `json:"blockDevices,omitempty"`
	UserData     []UserData    `json:"userData,omitempty"`
	SshKeys      []SshKey      `json:"sshKeys,omitempty"`

	PostInstallScriptUri string `json:"postInstallScriptUri,omitempty"`
}

type Datacenter struct {
	//Required
	Name string `json:"name"`
}

type BlockDeviceTemplateGroup struct {
	//Required
	GlobalIdentifier string `json:"globalIdentifier,omitempty"`
}

type NetworkComponents struct {
	//Required, defaults to 10
	MaxSpeed int `json:"maxSpeed,omitempty"`
}

type NetworkVlan struct {
	//Required
	Id int `json:"id,omitempty"`
}

type PrimaryNetworkComponent struct {
	//Required
	NetworkVlan NetworkVlan `json:"networkVlan,omitempty"`
}

type PrimaryBackendNetworkComponent struct {
	//Required
	NetworkVlan NetworkVlan `json:"networkVlan,omitempty"`
}

type DiskImage struct {
	//Required
	Capacity int `json:"capacity,omitempty"`
}

type BlockDevice struct {
	//Required
	Device    string    `json:"device,omitempty"`
	DiskImage DiskImage `json:"diskImage,omitempty"`
}

type UserData struct {
	//Required
	Value string `json:"value,omitempty"`
}

type SshKey struct {
	//Required
	Id int `json:"id,omitempty"`
}

type SoftLayer_Virtual_Guest_SetTags_Parameters struct {
	Parameters []string `json:"parameters"`
}

type Image_Template_Config struct {
	ImageTemplateId string `json:"imageTemplateId"`
<<<<<<< HEAD
}

//type OS_Reload_Config struct {
//	Image_Template_Config
//}
=======
}
>>>>>>> df65ee8e
<|MERGE_RESOLUTION|>--- conflicted
+++ resolved
@@ -141,12 +141,4 @@
 
 type Image_Template_Config struct {
 	ImageTemplateId string `json:"imageTemplateId"`
-<<<<<<< HEAD
-}
-
-//type OS_Reload_Config struct {
-//	Image_Template_Config
-//}
-=======
-}
->>>>>>> df65ee8e
+}