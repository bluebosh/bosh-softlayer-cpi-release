--- conflicted
+++ resolved
@@ -1,6 +1,6 @@
 {
 	"ImportPath": "github.com/maximilien/bosh-softlayer-cpi",
-	"GoVersion": "go1.4.2",
+	"GoVersion": "go1.3.3",
 	"Packages": [
 		"./..."
 	],
@@ -45,35 +45,6 @@
 		},
 		{
 			"ImportPath": "github.com/maximilien/softlayer-go/client",
-<<<<<<< HEAD
-			"Comment": "v0.2.0-164-g65ef354",
-			"Rev": "65ef35469cd8fb5a73ebf7061f20923f77823519"
-		},
-		{
-			"ImportPath": "github.com/maximilien/softlayer-go/common",
-			"Comment": "v0.2.0-164-g65ef354",
-			"Rev": "65ef35469cd8fb5a73ebf7061f20923f77823519"
-		},
-		{
-			"ImportPath": "github.com/maximilien/softlayer-go/data_types",
-			"Comment": "v0.2.0-164-g65ef354",
-			"Rev": "65ef35469cd8fb5a73ebf7061f20923f77823519"
-		},
-		{
-			"ImportPath": "github.com/maximilien/softlayer-go/services",
-			"Comment": "v0.2.0-164-g65ef354",
-			"Rev": "65ef35469cd8fb5a73ebf7061f20923f77823519"
-		},
-		{
-			"ImportPath": "github.com/maximilien/softlayer-go/softlayer",
-			"Comment": "v0.2.0-164-g65ef354",
-			"Rev": "65ef35469cd8fb5a73ebf7061f20923f77823519"
-		},
-		{
-			"ImportPath": "github.com/maximilien/softlayer-go/test_helpers",
-			"Comment": "v0.2.0-164-g65ef354",
-			"Rev": "65ef35469cd8fb5a73ebf7061f20923f77823519"
-=======
 			"Comment": "v0.2.0-150-g1a1751c",
 			"Rev": "1a1751c075935aef1b87936dd86f82393e0f4139"
 		},
@@ -101,7 +72,6 @@
 			"ImportPath": "github.com/maximilien/softlayer-go/test_helpers",
 			"Comment": "v0.2.0-150-g1a1751c",
 			"Rev": "1a1751c075935aef1b87936dd86f82393e0f4139"
->>>>>>> c865ed12
 		},
 		{
 			"ImportPath": "github.com/onsi/ginkgo",
@@ -119,19 +89,11 @@
 		},
 		{
 			"ImportPath": "golang.org/x/crypto/curve25519",
-<<<<<<< HEAD
-			"Rev": "81bf7719a6b7ce9b665598222362b50122dfc13b"
-		},
-		{
-			"ImportPath": "golang.org/x/crypto/ssh",
-			"Rev": "81bf7719a6b7ce9b665598222362b50122dfc13b"
-=======
 			"Rev": "c16968172724c0b5e8bdc6ad33f5a79443a44cd7"
 		},
 		{
 			"ImportPath": "golang.org/x/crypto/ssh",
 			"Rev": "c16968172724c0b5e8bdc6ad33f5a79443a44cd7"
->>>>>>> c865ed12
 		}
 	]
 }