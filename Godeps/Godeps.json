--- conflicted
+++ resolved
@@ -52,63 +52,33 @@
 		},
 		{
 			"ImportPath": "github.com/maximilien/softlayer-go/client",
-<<<<<<< HEAD
-			"Comment": "v0.2.0-203-gb7c3494",
-			"Rev": "b7c349431595a83c6e1158b93ee91205a1f7dac4"
+			"Comment": "v0.2.0-214-g0f17f97",
+			"Rev": "0f17f976492007fc76d081bd25305e1f0f1d205a"
 		},
 		{
 			"ImportPath": "github.com/maximilien/softlayer-go/common",
-			"Comment": "v0.2.0-203-gb7c3494",
-			"Rev": "b7c349431595a83c6e1158b93ee91205a1f7dac4"
+			"Comment": "v0.2.0-214-g0f17f97",
+			"Rev": "0f17f976492007fc76d081bd25305e1f0f1d205a"
 		},
 		{
 			"ImportPath": "github.com/maximilien/softlayer-go/data_types",
-			"Comment": "v0.2.0-203-gb7c3494",
-			"Rev": "b7c349431595a83c6e1158b93ee91205a1f7dac4"
+			"Comment": "v0.2.0-214-g0f17f97",
+			"Rev": "0f17f976492007fc76d081bd25305e1f0f1d205a"
 		},
 		{
 			"ImportPath": "github.com/maximilien/softlayer-go/services",
-			"Comment": "v0.2.0-203-gb7c3494",
-			"Rev": "b7c349431595a83c6e1158b93ee91205a1f7dac4"
+			"Comment": "v0.2.0-214-g0f17f97",
+			"Rev": "0f17f976492007fc76d081bd25305e1f0f1d205a"
 		},
 		{
 			"ImportPath": "github.com/maximilien/softlayer-go/softlayer",
-			"Comment": "v0.2.0-203-gb7c3494",
-			"Rev": "b7c349431595a83c6e1158b93ee91205a1f7dac4"
+			"Comment": "v0.2.0-214-g0f17f97",
+			"Rev": "0f17f976492007fc76d081bd25305e1f0f1d205a"
 		},
 		{
 			"ImportPath": "github.com/maximilien/softlayer-go/test_helpers",
-			"Comment": "v0.2.0-203-gb7c3494",
-			"Rev": "b7c349431595a83c6e1158b93ee91205a1f7dac4"
-=======
-			"Comment": "v0.2.0-206-gcd9ffa2",
-			"Rev": "cd9ffa274d389da6a36d490b61ccbac32a16d781"
-		},
-		{
-			"ImportPath": "github.com/maximilien/softlayer-go/common",
-			"Comment": "v0.2.0-206-gcd9ffa2",
-			"Rev": "cd9ffa274d389da6a36d490b61ccbac32a16d781"
-		},
-		{
-			"ImportPath": "github.com/maximilien/softlayer-go/data_types",
-			"Comment": "v0.2.0-206-gcd9ffa2",
-			"Rev": "cd9ffa274d389da6a36d490b61ccbac32a16d781"
-		},
-		{
-			"ImportPath": "github.com/maximilien/softlayer-go/services",
-			"Comment": "v0.2.0-206-gcd9ffa2",
-			"Rev": "cd9ffa274d389da6a36d490b61ccbac32a16d781"
-		},
-		{
-			"ImportPath": "github.com/maximilien/softlayer-go/softlayer",
-			"Comment": "v0.2.0-206-gcd9ffa2",
-			"Rev": "cd9ffa274d389da6a36d490b61ccbac32a16d781"
-		},
-		{
-			"ImportPath": "github.com/maximilien/softlayer-go/test_helpers",
-			"Comment": "v0.2.0-206-gcd9ffa2",
-			"Rev": "cd9ffa274d389da6a36d490b61ccbac32a16d781"
->>>>>>> 758eb6ee
+			"Comment": "v0.2.0-214-g0f17f97",
+			"Rev": "0f17f976492007fc76d081bd25305e1f0f1d205a"
 		},
 		{
 			"ImportPath": "github.com/onsi/ginkgo",
