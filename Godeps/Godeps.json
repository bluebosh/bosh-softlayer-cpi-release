{
	"ImportPath": "github.com/maximilien/bosh-softlayer-cpi",
	"GoVersion": "go1.3.3",
	"Packages": [
		"./..."
	],
	"Deps": [
		{
			"ImportPath": "code.google.com/p/go.crypto/ssh",
			"Comment": "null-236",
			"Rev": "69e2a90ed92d03812364aeb947b7068dc42e561e"
		},
		{
			"ImportPath": "github.com/cloudfoundry/bosh-utils/errors",
			"Rev": "6c266c2d546fc0dfec0f3c2b0728f87b06fcd25e"
		},
		{
			"ImportPath": "github.com/cloudfoundry/bosh-utils/fileutil",
			"Rev": "6c266c2d546fc0dfec0f3c2b0728f87b06fcd25e"
		},
		{
			"ImportPath": "github.com/cloudfoundry/bosh-utils/internal/github.com/cloudfoundry/gofileutils/glob",
			"Rev": "6c266c2d546fc0dfec0f3c2b0728f87b06fcd25e"
		},
		{
			"ImportPath": "github.com/cloudfoundry/bosh-utils/internal/github.com/nu7hatch/gouuid",
			"Rev": "6c266c2d546fc0dfec0f3c2b0728f87b06fcd25e"
		},
		{
			"ImportPath": "github.com/cloudfoundry/bosh-utils/logger",
			"Rev": "6c266c2d546fc0dfec0f3c2b0728f87b06fcd25e"
		},
		{
			"ImportPath": "github.com/cloudfoundry/bosh-utils/retrystrategy",
			"Rev": "6c266c2d546fc0dfec0f3c2b0728f87b06fcd25e"
		},
		{
			"ImportPath": "github.com/cloudfoundry/bosh-utils/system",
			"Rev": "6c266c2d546fc0dfec0f3c2b0728f87b06fcd25e"
		},
		{
			"ImportPath": "github.com/cloudfoundry/bosh-utils/uuid",
			"Rev": "6c266c2d546fc0dfec0f3c2b0728f87b06fcd25e"
		},
		{
			"ImportPath": "github.com/kr/fs",
			"Rev": "2788f0dbd16903de03cb8186e5c7d97b69ad387b"
		},
		{
			"ImportPath": "github.com/mattn/go-sqlite3",
			"Rev": "b4142c444a8941d0d92b0b7103a24df9cd815e42"
		},
		{
			"ImportPath": "github.com/maximilien/softlayer-go/client",
<<<<<<< HEAD
			"Comment": "v0.2.0-196-gb8190b4",
			"Rev": "b8190b47421f04db6ee5cc22dd1234807061215f"
		},
		{
			"ImportPath": "github.com/maximilien/softlayer-go/common",
			"Comment": "v0.2.0-196-gb8190b4",
			"Rev": "b8190b47421f04db6ee5cc22dd1234807061215f"
		},
		{
			"ImportPath": "github.com/maximilien/softlayer-go/data_types",
			"Comment": "v0.2.0-196-gb8190b4",
			"Rev": "b8190b47421f04db6ee5cc22dd1234807061215f"
		},
		{
			"ImportPath": "github.com/maximilien/softlayer-go/services",
			"Comment": "v0.2.0-196-gb8190b4",
			"Rev": "b8190b47421f04db6ee5cc22dd1234807061215f"
		},
		{
			"ImportPath": "github.com/maximilien/softlayer-go/softlayer",
			"Comment": "v0.2.0-196-gb8190b4",
			"Rev": "b8190b47421f04db6ee5cc22dd1234807061215f"
		},
		{
			"ImportPath": "github.com/maximilien/softlayer-go/test_helpers",
			"Comment": "v0.2.0-196-gb8190b4",
			"Rev": "b8190b47421f04db6ee5cc22dd1234807061215f"
=======
			"Comment": "v0.2.0-195-g4a05586",
			"Rev": "4a05586f4ce97723ebc00ff490d4bd21a86c5a4c"
		},
		{
			"ImportPath": "github.com/maximilien/softlayer-go/common",
			"Comment": "v0.2.0-195-g4a05586",
			"Rev": "4a05586f4ce97723ebc00ff490d4bd21a86c5a4c"
		},
		{
			"ImportPath": "github.com/maximilien/softlayer-go/data_types",
			"Comment": "v0.2.0-195-g4a05586",
			"Rev": "4a05586f4ce97723ebc00ff490d4bd21a86c5a4c"
		},
		{
			"ImportPath": "github.com/maximilien/softlayer-go/services",
			"Comment": "v0.2.0-195-g4a05586",
			"Rev": "4a05586f4ce97723ebc00ff490d4bd21a86c5a4c"
		},
		{
			"ImportPath": "github.com/maximilien/softlayer-go/softlayer",
			"Comment": "v0.2.0-195-g4a05586",
			"Rev": "4a05586f4ce97723ebc00ff490d4bd21a86c5a4c"
		},
		{
			"ImportPath": "github.com/maximilien/softlayer-go/test_helpers",
			"Comment": "v0.2.0-195-g4a05586",
			"Rev": "4a05586f4ce97723ebc00ff490d4bd21a86c5a4c"
>>>>>>> 735a9923
		},
		{
			"ImportPath": "github.com/onsi/ginkgo",
			"Comment": "v1.2.0-6-gd981d36",
			"Rev": "d981d36e9884231afa909627b9c275e4ba678f90"
		},
		{
			"ImportPath": "github.com/onsi/gomega",
			"Comment": "v1.0-50-gd6c945f",
			"Rev": "d6c945f9fdbf6cad99e85b0feff591caa268e0db"
		},
		{
			"ImportPath": "github.com/pivotal-golang/clock",
			"Rev": "3fd3c1944c59d9742e1cd333672181cd1a6f9fa0"
		},
		{
			"ImportPath": "github.com/pkg/sftp",
			"Rev": "d2d0a435b798a9af27f5fc597cacc19d275df702"
		},
		{
			"ImportPath": "golang.org/x/crypto/ssh",
			"Rev": "60052bd85f2d91293457e8811b0cf26b773de469"
		}
	]
}<|MERGE_RESOLUTION|>--- conflicted
+++ resolved
@@ -52,63 +52,33 @@
 		},
 		{
 			"ImportPath": "github.com/maximilien/softlayer-go/client",
-<<<<<<< HEAD
-			"Comment": "v0.2.0-196-gb8190b4",
-			"Rev": "b8190b47421f04db6ee5cc22dd1234807061215f"
+			"Comment": "v0.2.0-199-gc82c2a1",
+			"Rev": "c82c2a15bed79a1a678702d18a648c134257bffd"
 		},
 		{
 			"ImportPath": "github.com/maximilien/softlayer-go/common",
-			"Comment": "v0.2.0-196-gb8190b4",
-			"Rev": "b8190b47421f04db6ee5cc22dd1234807061215f"
+			"Comment": "v0.2.0-199-gc82c2a1",
+			"Rev": "c82c2a15bed79a1a678702d18a648c134257bffd"
 		},
 		{
 			"ImportPath": "github.com/maximilien/softlayer-go/data_types",
-			"Comment": "v0.2.0-196-gb8190b4",
-			"Rev": "b8190b47421f04db6ee5cc22dd1234807061215f"
+			"Comment": "v0.2.0-199-gc82c2a1",
+			"Rev": "c82c2a15bed79a1a678702d18a648c134257bffd"
 		},
 		{
 			"ImportPath": "github.com/maximilien/softlayer-go/services",
-			"Comment": "v0.2.0-196-gb8190b4",
-			"Rev": "b8190b47421f04db6ee5cc22dd1234807061215f"
+			"Comment": "v0.2.0-199-gc82c2a1",
+			"Rev": "c82c2a15bed79a1a678702d18a648c134257bffd"
 		},
 		{
 			"ImportPath": "github.com/maximilien/softlayer-go/softlayer",
-			"Comment": "v0.2.0-196-gb8190b4",
-			"Rev": "b8190b47421f04db6ee5cc22dd1234807061215f"
+			"Comment": "v0.2.0-199-gc82c2a1",
+			"Rev": "c82c2a15bed79a1a678702d18a648c134257bffd"
 		},
 		{
 			"ImportPath": "github.com/maximilien/softlayer-go/test_helpers",
-			"Comment": "v0.2.0-196-gb8190b4",
-			"Rev": "b8190b47421f04db6ee5cc22dd1234807061215f"
-=======
-			"Comment": "v0.2.0-195-g4a05586",
-			"Rev": "4a05586f4ce97723ebc00ff490d4bd21a86c5a4c"
-		},
-		{
-			"ImportPath": "github.com/maximilien/softlayer-go/common",
-			"Comment": "v0.2.0-195-g4a05586",
-			"Rev": "4a05586f4ce97723ebc00ff490d4bd21a86c5a4c"
-		},
-		{
-			"ImportPath": "github.com/maximilien/softlayer-go/data_types",
-			"Comment": "v0.2.0-195-g4a05586",
-			"Rev": "4a05586f4ce97723ebc00ff490d4bd21a86c5a4c"
-		},
-		{
-			"ImportPath": "github.com/maximilien/softlayer-go/services",
-			"Comment": "v0.2.0-195-g4a05586",
-			"Rev": "4a05586f4ce97723ebc00ff490d4bd21a86c5a4c"
-		},
-		{
-			"ImportPath": "github.com/maximilien/softlayer-go/softlayer",
-			"Comment": "v0.2.0-195-g4a05586",
-			"Rev": "4a05586f4ce97723ebc00ff490d4bd21a86c5a4c"
-		},
-		{
-			"ImportPath": "github.com/maximilien/softlayer-go/test_helpers",
-			"Comment": "v0.2.0-195-g4a05586",
-			"Rev": "4a05586f4ce97723ebc00ff490d4bd21a86c5a4c"
->>>>>>> 735a9923
+			"Comment": "v0.2.0-199-gc82c2a1",
+			"Rev": "c82c2a15bed79a1a678702d18a648c134257bffd"
 		},
 		{
 			"ImportPath": "github.com/onsi/ginkgo",
