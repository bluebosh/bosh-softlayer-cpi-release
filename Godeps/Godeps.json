--- conflicted
+++ resolved
@@ -35,31 +35,11 @@
 			"Rev": "6c266c2d546fc0dfec0f3c2b0728f87b06fcd25e"
 		},
 		{
-			"ImportPath": "github.com/maximilien/softlayer-go/client",
-<<<<<<< HEAD
-			"Comment": "v0.2.0-128-g5c4d425",
-			"Rev": "5c4d425f9811b18e180cc3e2e5bc121e27f395bb"
+			"ImportPath": "github.com/kr/fs",
+			"Rev": "2788f0dbd16903de03cb8186e5c7d97b69ad387b"
 		},
 		{
-			"ImportPath": "github.com/maximilien/softlayer-go/data_types",
-			"Comment": "v0.2.0-128-g5c4d425",
-			"Rev": "5c4d425f9811b18e180cc3e2e5bc121e27f395bb"
-		},
-		{
-			"ImportPath": "github.com/maximilien/softlayer-go/services",
-			"Comment": "v0.2.0-128-g5c4d425",
-			"Rev": "5c4d425f9811b18e180cc3e2e5bc121e27f395bb"
-		},
-		{
-			"ImportPath": "github.com/maximilien/softlayer-go/softlayer",
-			"Comment": "v0.2.0-128-g5c4d425",
-			"Rev": "5c4d425f9811b18e180cc3e2e5bc121e27f395bb"
-		},
-		{
-			"ImportPath": "github.com/maximilien/softlayer-go/test_helpers",
-			"Comment": "v0.2.0-128-g5c4d425",
-			"Rev": "5c4d425f9811b18e180cc3e2e5bc121e27f395bb"
-=======
+			"ImportPath": "github.com/maximilien/softlayer-go/client",
 			"Comment": "v0.2.0-125-g409a67a",
 			"Rev": "409a67ace35b811aba42b34ae9d2a8f82916d760"
 		},
@@ -82,7 +62,6 @@
 			"ImportPath": "github.com/maximilien/softlayer-go/test_helpers",
 			"Comment": "v0.2.0-125-g409a67a",
 			"Rev": "409a67ace35b811aba42b34ae9d2a8f82916d760"
->>>>>>> 123a9377
 		},
 		{
 			"ImportPath": "github.com/onsi/ginkgo",
@@ -93,8 +72,6 @@
 			"ImportPath": "github.com/onsi/gomega",
 			"Comment": "v1.0-50-gd6c945f",
 			"Rev": "d6c945f9fdbf6cad99e85b0feff591caa268e0db"
-<<<<<<< HEAD
-=======
 		},
 		{
 			"ImportPath": "github.com/pkg/sftp",
@@ -103,7 +80,6 @@
 		{
 			"ImportPath": "golang.org/x/crypto/ssh",
 			"Rev": "56474dfd625f18739b46f075b138fd0133717491"
->>>>>>> 123a9377
 		}
 	]
 }