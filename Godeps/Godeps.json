--- conflicted
+++ resolved
@@ -40,30 +40,6 @@
 		},
 		{
 			"ImportPath": "github.com/maximilien/softlayer-go/client",
-<<<<<<< HEAD
-			"Comment": "v0.2.0-133-gbd2ab4c",
-			"Rev": "bd2ab4c9ef75902c06a52edaf647d4cbba1efd48"
-		},
-		{
-			"ImportPath": "github.com/maximilien/softlayer-go/data_types",
-			"Comment": "v0.2.0-133-gbd2ab4c",
-			"Rev": "bd2ab4c9ef75902c06a52edaf647d4cbba1efd48"
-		},
-		{
-			"ImportPath": "github.com/maximilien/softlayer-go/services",
-			"Comment": "v0.2.0-133-gbd2ab4c",
-			"Rev": "bd2ab4c9ef75902c06a52edaf647d4cbba1efd48"
-		},
-		{
-			"ImportPath": "github.com/maximilien/softlayer-go/softlayer",
-			"Comment": "v0.2.0-133-gbd2ab4c",
-			"Rev": "bd2ab4c9ef75902c06a52edaf647d4cbba1efd48"
-		},
-		{
-			"ImportPath": "github.com/maximilien/softlayer-go/test_helpers",
-			"Comment": "v0.2.0-133-gbd2ab4c",
-			"Rev": "bd2ab4c9ef75902c06a52edaf647d4cbba1efd48"
-=======
 			"Comment": "v0.2.0-164-g65ef354",
 			"Rev": "65ef35469cd8fb5a73ebf7061f20923f77823519"
 		},
@@ -91,7 +67,6 @@
 			"ImportPath": "github.com/maximilien/softlayer-go/test_helpers",
 			"Comment": "v0.2.0-164-g65ef354",
 			"Rev": "65ef35469cd8fb5a73ebf7061f20923f77823519"
->>>>>>> df65ee8e
 		},
 		{
 			"ImportPath": "github.com/onsi/ginkgo",
